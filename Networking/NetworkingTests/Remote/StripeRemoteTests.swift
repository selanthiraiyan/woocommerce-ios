--- conflicted
+++ resolved
@@ -18,13 +18,10 @@
     ///
     private let sampleOrderID: Int64 = 1467
 
-<<<<<<< HEAD
     /// Dummy Payment Intent ID
     ///
     private let samplePaymentIntentID: String = "pi_123456789012345678901234"
 
-=======
->>>>>>> da4deb2f
     /// Repeat always!
     ///
     override func setUp() {
@@ -378,20 +375,8 @@
         XCTAssertEqual(expectedError, error)
     }
 
-<<<<<<< HEAD
-    /// Verifies that captureOrderPayment properly handles a payment intent requires payment method response
-    ///
-    func test_captureOrderPayment_properly_handles_requires_payment_method_response() throws {
-        let remote = StripeRemote(network: network)
-
-        network.simulateResponse(requestUrlSuffix: "payments/orders/\(sampleOrderID)/capture_terminal_payment",
-                                 filename: "stripe-payment-intent-requires-payment-method")
-
-        let result: Result<RemotePaymentIntent, Error> = waitFor { promise in
-            remote.captureOrderPayment(for: self.sampleSiteID,
-                                       orderID: self.sampleOrderID,
-                                       paymentIntentID: self.samplePaymentIntentID) { result in
-=======
+    /// Verifies that fetchOrderCustomer properly parses the nominal response
+    ///
     /// Verifies that fetchOrderCustomer properly parses the nominal response
     ///
     func test_fetchOrderCustomer_properly_returns_customer() throws {
@@ -405,185 +390,11 @@
 
         let result: Result<Customer, Error> = waitFor { promise in
             remote.fetchOrderCustomer(for: self.sampleSiteID, orderID: self.sampleOrderID) { result in
->>>>>>> da4deb2f
-                promise(result)
-            }
-        }
-
-        XCTAssertTrue(result.isSuccess)
-<<<<<<< HEAD
-        let paymentIntent = try result.get()
-        XCTAssertEqual(paymentIntent.status, .requiresPaymentMethod)
-        XCTAssertEqual(paymentIntent.id, self.samplePaymentIntentID)
-    }
-
-    /// Verifies that captureOrderPayment properly handles a payment intent requires confirmation response
-    ///
-    func test_captureOrderPayment_properly_handles_requires_confirmation_response() throws {
-        let remote = StripeRemote(network: network)
-
-        network.simulateResponse(requestUrlSuffix: "payments/orders/\(sampleOrderID)/capture_terminal_payment",
-                                 filename: "stripe-payment-intent-requires-confirmation")
-
-        let result: Result<RemotePaymentIntent, Error> = waitFor { promise in
-            remote.captureOrderPayment(for: self.sampleSiteID,
-                                       orderID: self.sampleOrderID,
-                                       paymentIntentID: self.samplePaymentIntentID) { result in
-                promise(result)
-            }
-        }
-
-        XCTAssertTrue(result.isSuccess)
-        let paymentIntent = try result.get()
-        XCTAssertEqual(paymentIntent.status, .requiresConfirmation)
-        XCTAssertEqual(paymentIntent.id, self.samplePaymentIntentID)
-    }
-
-    /// Verifies that captureOrderPayment properly handles a payment intent requires action response
-    ///
-    func test_captureOrderPayment_properly_handles_requires_action_response() throws {
-        let remote = StripeRemote(network: network)
-
-        network.simulateResponse(requestUrlSuffix: "payments/orders/\(sampleOrderID)/capture_terminal_payment",
-                                 filename: "stripe-payment-intent-requires-action")
-
-        let result: Result<RemotePaymentIntent, Error> = waitFor { promise in
-            remote.captureOrderPayment(for: self.sampleSiteID,
-                                       orderID: self.sampleOrderID,
-                                       paymentIntentID: self.samplePaymentIntentID) { result in
-                promise(result)
-            }
-        }
-
-        XCTAssertTrue(result.isSuccess)
-        let paymentIntent = try result.get()
-        XCTAssertEqual(paymentIntent.status, .requiresAction)
-        XCTAssertEqual(paymentIntent.id, self.samplePaymentIntentID)
-    }
-
-    /// Verifies that captureOrderPayment properly handles a payment intent processing response
-    ///
-    func test_captureOrderPayment_properly_handles_processing_response() throws {
-        let remote = StripeRemote(network: network)
-
-        network.simulateResponse(requestUrlSuffix: "payments/orders/\(sampleOrderID)/capture_terminal_payment",
-                                 filename: "stripe-payment-intent-processing")
-
-        let result: Result<RemotePaymentIntent, Error> = waitFor { promise in
-            remote.captureOrderPayment(for: self.sampleSiteID,
-                                       orderID: self.sampleOrderID,
-                                       paymentIntentID: self.samplePaymentIntentID) { result in
-                promise(result)
-            }
-        }
-
-        XCTAssertTrue(result.isSuccess)
-        let paymentIntent = try result.get()
-        XCTAssertEqual(paymentIntent.status, .processing)
-        XCTAssertEqual(paymentIntent.id, self.samplePaymentIntentID)
-    }
-
-    /// Verifies that captureOrderPayment properly handles a payment intent requires capture response
-    ///
-    func test_captureOrderPayment_properly_handles_requires_capture_response() throws {
-        let remote = StripeRemote(network: network)
-
-        network.simulateResponse(requestUrlSuffix: "payments/orders/\(sampleOrderID)/capture_terminal_payment",
-                                 filename: "stripe-payment-intent-requires-capture")
-
-        let result: Result<RemotePaymentIntent, Error> = waitFor { promise in
-            remote.captureOrderPayment(for: self.sampleSiteID,
-                                       orderID: self.sampleOrderID,
-                                       paymentIntentID: self.samplePaymentIntentID) { result in
-                promise(result)
-            }
-        }
-
-        XCTAssertTrue(result.isSuccess)
-        let paymentIntent = try result.get()
-        XCTAssertEqual(paymentIntent.status, .requiresCapture)
-        XCTAssertEqual(paymentIntent.id, self.samplePaymentIntentID)
-    }
-
-    /// Verifies that captureOrderPayment properly handles a payment intent canceled response
-    ///
-    func test_captureOrderPayment_properly_handles_canceled_response() throws {
-        let remote = StripeRemote(network: network)
-
-        network.simulateResponse(requestUrlSuffix: "payments/orders/\(sampleOrderID)/capture_terminal_payment",
-                                 filename: "stripe-payment-intent-canceled")
-
-        let result: Result<RemotePaymentIntent, Error> = waitFor { promise in
-            remote.captureOrderPayment(for: self.sampleSiteID,
-                                       orderID: self.sampleOrderID,
-                                       paymentIntentID: self.samplePaymentIntentID) { result in
-                promise(result)
-            }
-        }
-
-        XCTAssertTrue(result.isSuccess)
-        let paymentIntent = try result.get()
-        XCTAssertEqual(paymentIntent.status, .canceled)
-        XCTAssertEqual(paymentIntent.id, self.samplePaymentIntentID)
-    }
-
-    /// Verifies that captureOrderPayment properly handles a payment intent succeeded response
-    ///
-    func test_captureOrderPayment_properly_handles_succeeded_response() throws {
-        let remote = StripeRemote(network: network)
-
-        network.simulateResponse(requestUrlSuffix: "payments/orders/\(sampleOrderID)/capture_terminal_payment",
-                                 filename: "stripe-payment-intent-succeeded")
-
-        let result: Result<RemotePaymentIntent, Error> = waitFor { promise in
-            remote.captureOrderPayment(for: self.sampleSiteID,
-                                       orderID: self.sampleOrderID,
-                                       paymentIntentID: self.samplePaymentIntentID) { result in
-                promise(result)
-            }
-        }
-
-        XCTAssertTrue(result.isSuccess)
-        let paymentIntent = try result.get()
-        XCTAssertEqual(paymentIntent.status, .succeeded)
-        XCTAssertEqual(paymentIntent.id, self.samplePaymentIntentID)
-    }
-
-    /// Verifies that captureOrderPayment properly handles an unrecognized payment intent status response
-    ///
-    func test_captureOrderPayment_properly_handles_unrecognized_status_response() throws {
-        let remote = StripeRemote(network: network)
-
-        network.simulateResponse(requestUrlSuffix: "payments/orders/\(sampleOrderID)/capture_terminal_payment",
-                                 filename: "stripe-payment-intent-unknown-status")
-
-        let result: Result<RemotePaymentIntent, Error> = waitFor { promise in
-            remote.captureOrderPayment(for: self.sampleSiteID,
-                                       orderID: self.sampleOrderID,
-                                       paymentIntentID: self.samplePaymentIntentID) { result in
-                promise(result)
-            }
-        }
-
-        XCTAssertTrue(result.isSuccess)
-        let paymentIntent = try result.get()
-        XCTAssertEqual(paymentIntent.status, .unknown)
-        XCTAssertEqual(paymentIntent.id, self.samplePaymentIntentID)
-    }
-
-    /// Verifies that captureOrderPayment properly handles an error response
-    ///
-    func test_captureOrderPayment_properly_handles_error_response() throws {
-        let remote = StripeRemote(network: network)
-
-        network.simulateResponse(requestUrlSuffix: "payments/orders/\(sampleOrderID)/capture_terminal_payment",
-                                 filename: "stripe-payment-intent-error")
-
-        let result: Result<RemotePaymentIntent, Error> = waitFor { promise in
-            remote.captureOrderPayment(for: self.sampleSiteID,
-                                       orderID: self.sampleOrderID,
-                                       paymentIntentID: self.samplePaymentIntentID) { result in
-=======
+                promise(result)
+            }
+        }
+
+        XCTAssertTrue(result.isSuccess)
         let customer = try result.get()
         XCTAssertEqual(customer.id, expectedCustomerID)
     }
@@ -600,11 +411,183 @@
 
         let result: Result<Customer, Error> = waitFor { promise in
             remote.fetchOrderCustomer(for: self.sampleSiteID, orderID: self.sampleOrderID) { result in
->>>>>>> da4deb2f
                 promise(result)
             }
         }
 
         XCTAssertTrue(result.isFailure)
     }
+
+    /// Verifies that captureOrderPayment properly handles a payment intent requires confirmation response
+    ///
+    func test_captureOrderPayment_properly_handles_requires_confirmation_response() throws {
+        let remote = StripeRemote(network: network)
+
+        network.simulateResponse(requestUrlSuffix: "payments/orders/\(sampleOrderID)/capture_terminal_payment",
+                                 filename: "stripe-payment-intent-requires-confirmation")
+
+        let result: Result<RemotePaymentIntent, Error> = waitFor { promise in
+            remote.captureOrderPayment(for: self.sampleSiteID,
+                                          orderID: self.sampleOrderID,
+                                          paymentIntentID: self.samplePaymentIntentID) { result in
+                promise(result)
+            }
+        }
+
+        XCTAssertTrue(result.isSuccess)
+        let paymentIntent = try result.get()
+        XCTAssertEqual(paymentIntent.status, .requiresConfirmation)
+        XCTAssertEqual(paymentIntent.id, self.samplePaymentIntentID)
+    }
+
+    /// Verifies that captureOrderPayment properly handles a payment intent requires action response
+    ///
+    func test_captureOrderPayment_properly_handles_requires_action_response() throws {
+        let remote = StripeRemote(network: network)
+
+        network.simulateResponse(requestUrlSuffix: "payments/orders/\(sampleOrderID)/capture_terminal_payment",
+                                 filename: "stripe-payment-intent-requires-action")
+
+        let result: Result<RemotePaymentIntent, Error> = waitFor { promise in
+            remote.captureOrderPayment(for: self.sampleSiteID,
+                                          orderID: self.sampleOrderID,
+                                          paymentIntentID: self.samplePaymentIntentID) { result in
+                promise(result)
+            }
+        }
+
+        XCTAssertTrue(result.isSuccess)
+        let paymentIntent = try result.get()
+        XCTAssertEqual(paymentIntent.status, .requiresAction)
+        XCTAssertEqual(paymentIntent.id, self.samplePaymentIntentID)
+    }
+
+    /// Verifies that captureOrderPayment properly handles a payment intent processing response
+    ///
+    func test_captureOrderPayment_properly_handles_processing_response() throws {
+        let remote = StripeRemote(network: network)
+
+        network.simulateResponse(requestUrlSuffix: "payments/orders/\(sampleOrderID)/capture_terminal_payment",
+                                 filename: "stripe-payment-intent-processing")
+
+        let result: Result<RemotePaymentIntent, Error> = waitFor { promise in
+            remote.captureOrderPayment(for: self.sampleSiteID,
+                                          orderID: self.sampleOrderID,
+                                          paymentIntentID: self.samplePaymentIntentID) { result in
+                promise(result)
+            }
+        }
+
+        XCTAssertTrue(result.isSuccess)
+        let paymentIntent = try result.get()
+        XCTAssertEqual(paymentIntent.status, .processing)
+        XCTAssertEqual(paymentIntent.id, self.samplePaymentIntentID)
+    }
+
+    /// Verifies that captureOrderPayment properly handles a payment intent requires capture response
+    ///
+    func test_captureOrderPayment_properly_handles_requires_capture_response() throws {
+        let remote = StripeRemote(network: network)
+
+        network.simulateResponse(requestUrlSuffix: "payments/orders/\(sampleOrderID)/capture_terminal_payment",
+                                 filename: "stripe-payment-intent-requires-capture")
+
+        let result: Result<RemotePaymentIntent, Error> = waitFor { promise in
+            remote.captureOrderPayment(for: self.sampleSiteID,
+                                          orderID: self.sampleOrderID,
+                                          paymentIntentID: self.samplePaymentIntentID) { result in
+                promise(result)
+            }
+        }
+
+        XCTAssertTrue(result.isSuccess)
+        let paymentIntent = try result.get()
+        XCTAssertEqual(paymentIntent.status, .requiresCapture)
+        XCTAssertEqual(paymentIntent.id, self.samplePaymentIntentID)
+    }
+
+    /// Verifies that captureOrderPayment properly handles a payment intent canceled response
+    ///
+    func test_captureOrderPayment_properly_handles_canceled_response() throws {
+        let remote = StripeRemote(network: network)
+
+        network.simulateResponse(requestUrlSuffix: "payments/orders/\(sampleOrderID)/capture_terminal_payment",
+                                 filename: "stripe-payment-intent-canceled")
+
+        let result: Result<RemotePaymentIntent, Error> = waitFor { promise in
+            remote.captureOrderPayment(for: self.sampleSiteID,
+                                          orderID: self.sampleOrderID,
+                                          paymentIntentID: self.samplePaymentIntentID) { result in
+                promise(result)
+            }
+        }
+
+        XCTAssertTrue(result.isSuccess)
+        let paymentIntent = try result.get()
+        XCTAssertEqual(paymentIntent.status, .canceled)
+        XCTAssertEqual(paymentIntent.id, self.samplePaymentIntentID)
+    }
+
+    /// Verifies that captureOrderPayment properly handles a payment intent succeeded response
+    ///
+    func test_captureOrderPayment_properly_handles_succeeded_response() throws {
+        let remote = StripeRemote(network: network)
+
+        network.simulateResponse(requestUrlSuffix: "payments/orders/\(sampleOrderID)/capture_terminal_payment",
+                                 filename: "stripe-payment-intent-succeeded")
+
+        let result: Result<RemotePaymentIntent, Error> = waitFor { promise in
+            remote.captureOrderPayment(for: self.sampleSiteID,
+                                          orderID: self.sampleOrderID,
+                                          paymentIntentID: self.samplePaymentIntentID) { result in
+                promise(result)
+            }
+        }
+
+        XCTAssertTrue(result.isSuccess)
+        let paymentIntent = try result.get()
+        XCTAssertEqual(paymentIntent.status, .succeeded)
+        XCTAssertEqual(paymentIntent.id, self.samplePaymentIntentID)
+    }
+
+    /// Verifies that captureOrderPayment properly handles an unrecognized payment intent status response
+    ///
+    func test_captureOrderPayment_properly_handles_unrecognized_status_response() throws {
+        let remote = StripeRemote(network: network)
+
+        network.simulateResponse(requestUrlSuffix: "payments/orders/\(sampleOrderID)/capture_terminal_payment",
+                                 filename: "stripe-payment-intent-unknown-status")
+
+        let result: Result<RemotePaymentIntent, Error> = waitFor { promise in
+            remote.captureOrderPayment(for: self.sampleSiteID,
+                                          orderID: self.sampleOrderID,
+                                          paymentIntentID: self.samplePaymentIntentID) { result in
+                promise(result)
+            }
+        }
+
+        XCTAssertTrue(result.isSuccess)
+        let paymentIntent = try result.get()
+        XCTAssertEqual(paymentIntent.status, .unknown)
+        XCTAssertEqual(paymentIntent.id, self.samplePaymentIntentID)
+    }
+
+    /// Verifies that captureOrderPayment properly handles an error response
+    ///
+    func test_captureOrderPayment_properly_handles_error_response() throws {
+        let remote = StripeRemote(network: network)
+
+        network.simulateResponse(requestUrlSuffix: "payments/orders/\(sampleOrderID)/capture_terminal_payment",
+                                 filename: "stripe-payment-intent-error")
+
+        let result: Result<RemotePaymentIntent, Error> = waitFor { promise in
+            remote.captureOrderPayment(for: self.sampleSiteID,
+                                          orderID: self.sampleOrderID,
+                                          paymentIntentID: self.samplePaymentIntentID) { result in
+                promise(result)
+            }
+        }
+
+        XCTAssertTrue(result.isFailure)
+    }
 }