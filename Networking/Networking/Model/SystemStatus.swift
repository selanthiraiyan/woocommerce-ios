--- conflicted
+++ resolved
@@ -1,31 +1,17 @@
 /// Represent a System Status.
 ///
 public struct SystemStatus: Decodable {
-<<<<<<< HEAD
     public let activePlugins: [SystemPlugin]
     public let inactivePlugins: [SystemPlugin]
     public let environment: Environment?
     public let database: Database?
-    public let dropinPlugins: [SystemPlugin]
-    public let mustUsePlugins: [SystemPlugin]
+    public let dropinPlugins: [DropinMustUsePlugin]
+    public let mustUsePlugins: [DropinMustUsePlugin]
     public let theme: Theme?
     public let settings: Settings?
     public let pages: [Page]
     public let postTypeCounts: [PostTypeCount]
     public let security: Security?
-=======
-    let activePlugins: [SystemPlugin]
-    let inactivePlugins: [SystemPlugin]
-    let environment: Environment?
-    let database: Database?
-    let dropinPlugins: [DropinMustUsePlugin]
-    let mustUsePlugins: [DropinMustUsePlugin]
-    let theme: Theme?
-    let settings: Settings?
-    let pages: [Page]
-    let postTypeCounts: [PostTypeCount]
-    let security: Security?
->>>>>>> 3e797e15
 
     public init(
         activePlugins: [SystemPlugin],
