import Foundation
import Yosemite


// MARK: - MockStorageManager Sample Entity Insertion Methods
//
extension MockStorageManager {

    /// Inserts a new (Sample) account into the specified context.
    ///
    @discardableResult
    func insertSampleAccount() -> StorageAccount {
        let newAccount = viewStorage.insertNewObject(ofType: StorageAccount.self)
        newAccount.userID = Int64(arc4random())
        newAccount.displayName = "Yosemite"
        newAccount.email = "yosemite@yosemite"
        newAccount.gravatarUrl = "https://something"
        newAccount.username = "yosemite"

        return newAccount
    }

    /// Inserts a new AccountSettings into the specified context.
    ///
    @discardableResult
    func insertSampleAccountSettings(readOnlyAccountSettings: AccountSettings) -> StorageAccountSettings {
        let newAccountSettings = viewStorage.insertNewObject(ofType: StorageAccountSettings.self)
        newAccountSettings.update(with: readOnlyAccountSettings)

        return newAccountSettings
    }

    /// Inserts a new (Sample) Payment Gateway Account into the specified context.
    ///
    @discardableResult
    func insertSamplePaymentGatewayAccount(readOnlyAccount: PaymentGatewayAccount) -> StoragePaymentGatewayAccount {
        let newAccount = viewStorage.insertNewObject(ofType: StoragePaymentGatewayAccount.self)
        newAccount.update(with: readOnlyAccount)

        return newAccount
    }

    /// Inserts a new (Sample) Product into the specified context.
    ///
    @discardableResult
    func insertSampleProduct(readOnlyProduct: Product) -> StorageProduct {
        let newProduct = viewStorage.insertNewObject(ofType: StorageProduct.self)
        newProduct.update(with: readOnlyProduct)

        return newProduct
    }

    /// Inserts a new (Sample) ProductVariation into the specified context.
    /// Adds it to a product if required.
    ///
    @discardableResult
    func insertSampleProductVariation(readOnlyProductVariation: ProductVariation, on readOnlyProduct: Product? = nil) -> StorageProductVariation {
        let newProductVariation = viewStorage.insertNewObject(ofType: StorageProductVariation.self)
        newProductVariation.update(with: readOnlyProductVariation)

        if let readOnlyProduct = readOnlyProduct {
            let newProduct = viewStorage.insertNewObject(ofType: StorageProduct.self)
            newProduct.update(with: readOnlyProduct)
            newProductVariation.product = newProduct
        }

        return newProductVariation
    }

    /// Inserts a new (Sample) ProductShippingClass into the specified context.
    ///
    @discardableResult
    func insertSampleProductShippingClass(readOnlyProductShippingClass: ProductShippingClass) -> StorageProductShippingClass {
        let newProductShippingClass = viewStorage.insertNewObject(ofType: StorageProductShippingClass.self)
        newProductShippingClass.update(with: readOnlyProductShippingClass)

        return newProductShippingClass
    }

    /// Inserts a new (Sample) ProductCategory into the specified context.
    ///
    @discardableResult
    func insertSampleProductCategory(readOnlyProductCategory: ProductCategory) -> StorageProductCategory {
        let newProductCategory = viewStorage.insertNewObject(ofType: StorageProductCategory.self)
        newProductCategory.update(with: readOnlyProductCategory)

        return newProductCategory
    }

    /// Inserts a new (Sample) ProductTag into the specified context.
    ///
    @discardableResult
    func insertSampleProductTag(readOnlyProductTag: ProductTag) -> StorageProductTag {
        let newProductTag = viewStorage.insertNewObject(ofType: StorageProductTag.self)
        newProductTag.update(with: readOnlyProductTag)

        return newProductTag
    }

    /// Inserts a new (Sample) ProductAttribute into the specified context.
    ///
    @discardableResult
    func insertSampleProductAttribute(readOnlyProductAttribute: ProductAttribute) -> StorageProductAttribute {
        let newProductAttribute = viewStorage.insertNewObject(ofType: StorageProductAttribute.self)
        newProductAttribute.update(with: readOnlyProductAttribute)

        return newProductAttribute
    }

    /// Inserts a new (Sample) `ProductAttributeTerm`. and links it to a parent `ProductAttribute` if available.
    ///
    @discardableResult
    func insertSampleProductAttributeTerm(readOnlyTerm: ProductAttributeTerm, onAttributeWithID attributeID: Int64) -> StorageProductAttributeTerm {
        let newProductAttributeTerm = viewStorage.insertNewObject(ofType: StorageProductAttributeTerm.self)
        newProductAttributeTerm.update(with: readOnlyTerm)

        if let attribute = viewStorage.loadProductAttribute(siteID: readOnlyTerm.siteID, attributeID: attributeID) {
            newProductAttributeTerm.attribute = attribute
        }

        return newProductAttributeTerm
    }

    /// Inserts a new (Sample) Order into the specified context.
    ///
    @discardableResult
    func insertSampleOrder(readOnlyOrder: Order) -> StorageOrder {
        let newOrder = viewStorage.insertNewObject(ofType: StorageOrder.self)
        newOrder.update(with: readOnlyOrder)

        return newOrder
    }

<<<<<<< HEAD
    /// Inserts a new (Sample) SitePlugin into the specified context.
    /// Administrators can fetch installed plugins as SitePlugins. Shop Managers cannot.
=======
    /// Inserts a new (Sample) site into the specified context.
    ///
    @discardableResult
    func insertSampleSite(readOnlySite: Site) -> StorageSite {
        let newSite = viewStorage.insertNewObject(ofType: StorageSite.self)
        newSite.update(with: readOnlySite)

        return newSite
    }

    /// Inserts a new (Sample) PLugin into the specified context.
>>>>>>> dd25daf3
    ///
    @discardableResult
    func insertSampleSitePlugin(readOnlySitePlugin: SitePlugin) -> StorageSitePlugin {
        let newPlugin = viewStorage.insertNewObject(ofType: StorageSitePlugin.self)
        newPlugin.update(with: readOnlySitePlugin)

        return newPlugin
    }

    /// Inserts a new (Sample) SystemPlugin into the specified context.
    /// Shop Managers AND Administrators can fetch installed plugins as SystemPlugins.
    ///
    @discardableResult
    func insertSampleSystemPlugin(readOnlySystemPlugin: SystemPlugin) -> StorageSystemPlugin {
        let newPlugin = viewStorage.insertNewObject(ofType: StorageSystemPlugin.self)
        newPlugin.update(with: readOnlySystemPlugin)

        return newPlugin
    }

    /// Inserts a new (Sample) Setting into the specified context.
    ///
    @discardableResult
    func insertSampleSiteSetting(readOnlySiteSetting: SiteSetting) -> StorageSiteSetting {
        let newSetting = viewStorage.insertNewObject(ofType: StorageSiteSetting.self)
        newSetting.update(with: readOnlySiteSetting)

        return newSetting
    }

    /// Inserts new sample countries into the specified context.
    ///
    @discardableResult
    func insertSampleCountries(readOnlyCountries: [Country]) -> [StorageCountry] {
        let storedCountries: [StorageCountry] = readOnlyCountries.map { readOnlyCountry in
            let newCountry = viewStorage.insertNewObject(ofType: StorageCountry.self)
            newCountry.update(with: readOnlyCountry)
            readOnlyCountry.states.forEach { readOnlyState in
                let newState = viewStorage.insertNewObject(ofType: StorageStateOfACountry.self)
                newState.update(with: readOnlyState)
                newCountry.states.insert(newState)
            }

            return newCountry
        }
        return storedCountries
    }
}<|MERGE_RESOLUTION|>--- conflicted
+++ resolved
@@ -131,10 +131,6 @@
         return newOrder
     }
 
-<<<<<<< HEAD
-    /// Inserts a new (Sample) SitePlugin into the specified context.
-    /// Administrators can fetch installed plugins as SitePlugins. Shop Managers cannot.
-=======
     /// Inserts a new (Sample) site into the specified context.
     ///
     @discardableResult
@@ -145,8 +141,8 @@
         return newSite
     }
 
-    /// Inserts a new (Sample) PLugin into the specified context.
->>>>>>> dd25daf3
+    /// Inserts a new (Sample) SitePlugin into the specified context.
+    /// Administrators can fetch installed plugins as SitePlugins. Shop Managers cannot.
     ///
     @discardableResult
     func insertSampleSitePlugin(readOnlySitePlugin: SitePlugin) -> StorageSitePlugin {
