--- conflicted
+++ resolved
@@ -488,20 +488,6 @@
     /// Sample Site
     ///
     func sampleSitePristine() -> Networking.Site {
-<<<<<<< HEAD
-        return Site(siteID: 999,
-                    name: "Awesome Test Site",
-                    description: "Best description ever!",
-                    url: "automattic.com",
-                    plan: String(),
-                    isJetpackThePluginInstalled: true,
-                    isJetpackConnected: true,
-                    isWooCommerceActive: true,
-                    isWordPressStore: false,
-                    timezone: "Asia/Taipei",
-                    gmtOffset: 0)
-=======
         return Site.fake()
->>>>>>> 37832eca
     }
 }