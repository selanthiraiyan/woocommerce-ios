--- conflicted
+++ resolved
@@ -898,18 +898,12 @@
         let sourceContainer = try startPersistentContainer("Model 60")
         let sourceContext = sourceContainer.viewContext
 
-<<<<<<< HEAD
-        insertOrder(to: sourceContext)
-        try sourceContext.save()
-
-=======
         let order = insertOrder(to: sourceContext)
         try sourceContext.save()
 
         // `taxes` should not be present before migration
         XCTAssertNil(order.entity.relationshipsByName["taxes"])
 
->>>>>>> f939dfbc
         // When
         let targetContainer = try migrate(sourceContainer, to: "Model 61")
 
@@ -919,17 +913,12 @@
         XCTAssertEqual(try targetContext.count(entityName: "Order"), 1)
         XCTAssertEqual(try targetContext.count(entityName: "OrderTaxLine"), 0)
 
-<<<<<<< HEAD
-        // Test adding tax to a migrated `Order`.
-        let migratedOrder = try XCTUnwrap(targetContext.first(entityName: "Order"))
-=======
         let migratedOrder = try XCTUnwrap(targetContext.first(entityName: "Order"))
 
         // `taxes` should be present in `migratedOrder`
         XCTAssertNotNil(migratedOrder.entity.relationshipsByName["taxes"])
 
         // Test adding tax to a migrated `Order`.
->>>>>>> f939dfbc
         let tax = insertOrderTaxLine(to: targetContext)
         migratedOrder.mutableSetValue(forKey: "taxes").add(tax)
 
