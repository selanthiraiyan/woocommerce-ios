--- conflicted
+++ resolved
@@ -30,13 +30,9 @@
         case .hubMenu:
             return buildConfig == .localDeveloper || buildConfig == .alpha
         case .systemStatusReport:
-<<<<<<< HEAD
-            return buildConfig == .localDeveloper || buildConfig == .alpha
+            return true
         case .stripeExtensionInPersonPayments:
             return buildConfig == .localDeveloper || buildConfig == .alpha
-=======
-            return true
->>>>>>> 8d432777
         default:
             return true
         }
