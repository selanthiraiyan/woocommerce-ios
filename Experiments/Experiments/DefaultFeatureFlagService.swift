public struct DefaultFeatureFlagService: FeatureFlagService {
    public init() {}

    public func isFeatureFlagEnabled(_ featureFlag: FeatureFlag) -> Bool {
        let buildConfig = BuildConfiguration.current

        switch featureFlag {
        case .barcodeScanner:
            return buildConfig == .localDeveloper || buildConfig == .alpha
        case .largeTitles:
            return true
        case .shippingLabelsM2M3:
            return true
        case .shippingLabelsInternational:
            return true
        case .shippingLabelsAddPaymentMethods:
            return true
        case .shippingLabelsAddCustomPackages:
            return true
        case .shippingLabelsMultiPackage:
            return true
        case .pushNotificationsForAllStores:
            return true
        case .orderListFilters:
            return true
        case .jetpackConnectionPackageSupport:
            return buildConfig == .localDeveloper || buildConfig == .alpha
        case .orderCreation:
            return buildConfig == .localDeveloper || buildConfig == .alpha
        case .hubMenu:
            return buildConfig == .localDeveloper || buildConfig == .alpha
<<<<<<< HEAD
        case .refundFees:
=======
        case .systemStatusReport:
>>>>>>> 82df76d9
            return buildConfig == .localDeveloper || buildConfig == .alpha
        default:
            return true
        }
    }
}<|MERGE_RESOLUTION|>--- conflicted
+++ resolved
@@ -29,11 +29,9 @@
             return buildConfig == .localDeveloper || buildConfig == .alpha
         case .hubMenu:
             return buildConfig == .localDeveloper || buildConfig == .alpha
-<<<<<<< HEAD
         case .refundFees:
-=======
+            return buildConfig == .localDeveloper || buildConfig == .alpha
         case .systemStatusReport:
->>>>>>> 82df76d9
             return buildConfig == .localDeveloper || buildConfig == .alpha
         default:
             return true
