/// FeatureFlag exposes a series of features to be conditionally enabled on different builds.
///
public enum FeatureFlag: Int {

    /// Throwaway case, to prevent a compiler error:
    /// `An enum with no cases cannot declare a raw type`
    case null

    /// Barcode scanner for product inventory management
    ///
    case barcodeScanner

    /// Large titles on the main tabs
    ///
    case largeTitles

    /// Product Reviews
    ///
    case reviews

    /// Shipping labels - Milestones 2 & 3
    ///
    case shippingLabelsM2M3

    /// Shipping labels - International Shipping
    ///
    case shippingLabelsInternational

    /// Shipping labels - Add payment methods
    ///
    case shippingLabelsAddPaymentMethods

    /// Shipping labels - Add custom packages
    ///
    case shippingLabelsAddCustomPackages

    /// Shipping labels - Multi-package support
    ///
    case shippingLabelsMultiPackage

    /// Push notifications for all stores
    ///
    case pushNotificationsForAllStores

    /// Display the bar for displaying the filters in the Order List
    ///
    case orderListFilters

    /// Allows sites with plugins that include Jetpack Connection Package and without Jetpack-the-plugin to connect to the app
    ///
    case jetpackConnectionPackageSupport

    /// Allows new orders to be manually created
    ///
    case orderCreation

    /// Display the new tab "Menu" in the tab bar.
    ///
    case hubMenu

    /// Displays the System Status Report on Settings/Help screen
    ///
    case systemStatusReport

    /// Allows sites using the WooCommerce Stripe Payment Gateway extension to accept In-Person Payments
    ///
    case stripeExtensionInPersonPayments

    /// Home Screen project milestone 2: design updates to the My Store tab
    ///
    case myStoreTabUpdates

<<<<<<< HEAD
    /// Allow merchants to share a payment link when creating a simple payments order.
    ///
    case simplePaymentsLink
=======
    /// Displays the option to manage coupons
    ///
    case couponManagement
>>>>>>> ceb862dd
}<|MERGE_RESOLUTION|>--- conflicted
+++ resolved
@@ -70,13 +70,11 @@
     ///
     case myStoreTabUpdates
 
-<<<<<<< HEAD
     /// Allow merchants to share a payment link when creating a simple payments order.
     ///
     case simplePaymentsLink
-=======
+
     /// Displays the option to manage coupons
     ///
     case couponManagement
->>>>>>> ceb862dd
 }