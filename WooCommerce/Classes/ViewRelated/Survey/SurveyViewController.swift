import UIKit
import WebKit
import class Networking.UserAgent

/// Outputs of the the SurveyViewController
///
protocol SurveyViewControllerOutputs: UIViewController {
    /// Handler invoked when the survey has been completed
    ///
    var onCompletion: () -> Void { get }
}

/// Shows a web-based survey
///
final class SurveyViewController: UIViewController, SurveyViewControllerOutputs {

    /// Internal web view to render the survey
    ///
    @IBOutlet private weak var webView: WKWebView!

    /// Survey configuration provided by the consumer
    ///
    private let survey: Source

    /// Handler invoked when the survey has been completed
    ///
    let onCompletion: () -> Void

    /// Loading view displayed while the survey loads
    ///
    private let loadingView = SurveyLoadingView()

    init(survey: Source, onCompletion: @escaping () -> Void) {
        self.survey = survey
        self.onCompletion = onCompletion
        super.init(nibName: Self.nibName, bundle: nil)
    }

    required init?(coder: NSCoder) {
        fatalError("init(coder:) has not been implemented")
    }

    override func viewDidLoad() {
        super.viewDidLoad()

        addCloseNavigationBarButton()
        addLoadingView()
        configureAndLoadSurvey()
    }

    private func configureAndLoadSurvey() {
        title = survey.title

        let request = URLRequest(url: survey.url)
        webView.customUserAgent = UserAgent.defaultUserAgent
        webView.load(request)
        webView.navigationDelegate = self
    }

    /// Adds a loading view to the screen pinned at the center
    ///
    private func addLoadingView() {
        loadingView.translatesAutoresizingMaskIntoConstraints = false
        view.addSubview(loadingView)
        view.pinSubviewAtCenter(loadingView)
    }

    /// Removes the loading view from the screen with a fade out animaition
    ///
    private func removeLoadingView() {
        loadingView.fadeOut { [weak self] _ in
            self?.loadingView.removeFromSuperview()
        }
    }
}

// MARK: Survey Configuration
//
extension SurveyViewController {
    enum Source {
        case inAppFeedback
        case productsM4Feedback

        fileprivate var url: URL {
            switch self {
            case .inAppFeedback:
<<<<<<< HEAD
                return WooConstants.URLs.inAppFeedback
                    .asURL()
                    .tagPlatform()
            case .productsM3Feedback:
                return WooConstants.URLs.productsM3Feedback
                    .asURL()
                    .tagPlatform()
                    .tagProductMilestone()
=======
                return WooConstants.URLs.inAppFeedback.asURL()
            case .productsM4Feedback:
                return WooConstants.URLs.productsM4Feedback.asURL()
>>>>>>> 5f031d10
            }
        }

        fileprivate var title: String {
            switch self {
            case .inAppFeedback:
                return NSLocalizedString("How can we improve?", comment: "Title on the navigation bar for the in-app feedback survey")
            case .productsM4Feedback:
                return NSLocalizedString("Give feedback", comment: "Title on the navigation bar for the products feedback survey")
            }
        }

        /// The corresponding `FeedbackContext` for event tracking purposes.
        var feedbackContextForEvents: WooAnalyticsEvent.FeedbackContext {
            switch self {
            case .inAppFeedback:
                return .general
            case .productsM4Feedback:
                return .productsM4
            }
        }
    }
}

// MARK: WebView Delegate
//
extension SurveyViewController: WKNavigationDelegate {
    func webView(_ webView: WKWebView, decidePolicyFor navigationAction: WKNavigationAction, decisionHandler: @escaping (WKNavigationActionPolicy) -> Void) {

        defer {
            decisionHandler(.allow)
        }

        // To consider the survey as completed, the following conditions need to occur:
        // - Survey Form is submitted.
        // - The request URL contains a `msg` parameter key with `done` as it's value
        //
        guard case .formSubmitted = navigationAction.navigationType,
            let url = navigationAction.request.url,
            let queryItems = URLComponents(url: url, resolvingAgainstBaseURL: false)?.queryItems,
            let surveyMessageValue = queryItems.first(where: { $0.name == Constants.surveyMessageParameterKey })?.value else {
                return
        }

        if surveyMessageValue == Constants.surveyCompletionParameterValue {
            onCompletion()
        }
    }

    func webView(_ webView: WKWebView, didFinish navigation: WKNavigation) {
        removeLoadingView()
    }
}
// MARK: Survey Tags
//
internal extension URL {
    func tagPlatform() -> URL {
        safeWrap(rawValue: "\(self.absoluteString)?\(Tags.surveyRequestPlatformTag)=\(Tags.surveyRequestPlatformValue)")
    }

    func tagProductMilestone() -> URL {
        safeWrap(rawValue: "\(self.absoluteString)&\(Tags.surveyRequestProductMilestoneTag)=\(Tags.surveyRequestProductMilestoneValue)")
    }

    private func safeWrap(rawValue: String) -> URL {
        if let url = URL(string: rawValue) {
            return url
        } else {
            fatalError("Expected URL \(rawValue) to be a well-formed URL.")
        }
    }

    private enum Tags {
        static let surveyRequestPlatformValue = "ios"
        static let surveyRequestPlatformTag = "woo-mobile-platform"

        static let surveyRequestProductMilestoneValue = "3"
        static let surveyRequestProductMilestoneTag = "product_milestone"
    }
}

// MARK: Constants
//
private extension SurveyViewController {
    enum Constants {
        static let surveyMessageParameterKey = "msg"
        static let surveyCompletionParameterValue = "done"
    }
}<|MERGE_RESOLUTION|>--- conflicted
+++ resolved
@@ -84,20 +84,15 @@
         fileprivate var url: URL {
             switch self {
             case .inAppFeedback:
-<<<<<<< HEAD
                 return WooConstants.URLs.inAppFeedback
                     .asURL()
                     .tagPlatform()
-            case .productsM3Feedback:
-                return WooConstants.URLs.productsM3Feedback
+
+            case .productsM4Feedback:
+                return WooConstants.URLs.productsM4Feedback
                     .asURL()
                     .tagPlatform()
                     .tagProductMilestone()
-=======
-                return WooConstants.URLs.inAppFeedback.asURL()
-            case .productsM4Feedback:
-                return WooConstants.URLs.productsM4Feedback.asURL()
->>>>>>> 5f031d10
             }
         }
 
@@ -174,7 +169,7 @@
         static let surveyRequestPlatformValue = "ios"
         static let surveyRequestPlatformTag = "woo-mobile-platform"
 
-        static let surveyRequestProductMilestoneValue = "3"
+        static let surveyRequestProductMilestoneValue = "4"
         static let surveyRequestProductMilestoneTag = "product_milestone"
     }
 }
