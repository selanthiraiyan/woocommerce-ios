--- conflicted
+++ resolved
@@ -38,16 +38,14 @@
     ///
     func connectingToReader(from: UIViewController)
 
-<<<<<<< HEAD
-    func updateProgress(from: UIViewController, progress: Float, cancel: (() -> Void)?)
-=======
     /// Defines an alert indicating connecting failed. The user may continue the search
     /// or cancel
     ///
     func connectingFailed(from: UIViewController,
                           continueSearch: @escaping () -> Void,
                           cancelSearch: @escaping () -> Void)
->>>>>>> a1761bc1
+
+    func updateProgress(from: UIViewController, progress: Float, cancel: (() -> Void)?)
 
     /// Dismisses any alert being presented
     ///
