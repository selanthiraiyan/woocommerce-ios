import Combine
import Foundation
import Yosemite

final class CardReaderSettingsConnectedViewModel: CardReaderSettingsPresentedViewModel {
    private(set) var shouldShow: CardReaderSettingsTriState = .isUnknown
    var didChangeShouldShow: ((CardReaderSettingsTriState) -> Void)?
    var didUpdate: (() -> Void)?

    private var didGetConnectedReaders: Bool = false
    private var connectedReaders = [CardReader]()
    private let knownReaderProvider: CardReaderSettingsKnownReaderProvider?

<<<<<<< HEAD
    private(set) var readerUpdateAvailable: Bool = false
    var readerUpdateInProgress: Bool {
        readerUpdateProgress != nil
    }
    private(set) var readerUpdateProgress: Float? = nil
    private(set) var readerUpdateError: Error? = nil
    private var softwareUpdateCancelable: FallibleCancelable? = nil
=======
    private(set) var checkForReaderUpdateInProgress: Bool = false
    private(set) var readerUpdateAvailable: CardReaderSettingsTriState = .isUnknown
    private(set) var readerBatteryTooLowForUpdates: Bool = false
    private(set) var readerUpdateInProgress: Bool = false
    private(set) var readerUpdateCompletedSuccessfully: Bool = false
>>>>>>> 0d92c49d

    private(set) var readerDisconnectInProgress: Bool = false

    private var subscriptions = Set<AnyCancellable>()

    var connectedReaderID: String?
    var connectedReaderBatteryLevel: String?
    var connectedReaderSoftwareVersion: String?

    init(didChangeShouldShow: ((CardReaderSettingsTriState) -> Void)?, knownReaderProvider: CardReaderSettingsKnownReaderProvider? = nil) {
        self.didChangeShouldShow = didChangeShouldShow
        self.knownReaderProvider = knownReaderProvider
        beginObservation()
    }

    /// Dispatches actions to the CardPresentPaymentStore so that we can monitor changes to the list of
    /// connected readers.
    ///
    private func beginObservation() {
        // This completion should be called repeatedly as the list of connected readers changes
        let action = CardPresentPaymentAction.observeConnectedReaders() { [weak self] readers in
            guard let self = self else {
                return
            }
            self.didGetConnectedReaders = true
            self.connectedReaders = readers
            self.updateProperties()
            self.reevaluateShouldShow()
        }
        ServiceLocator.stores.dispatch(action)

        let softwareUpdateAction = CardPresentPaymentAction.observeCardReaderUpdateState { softwareUpdateEvents in
            softwareUpdateEvents
                .sink { [weak self] state in
                    guard let self = self else { return }

                    switch state {
                    case .started(cancelable: let cancelable):
                        self.readerUpdateError = nil
                        self.softwareUpdateCancelable = cancelable
                        self.readerUpdateProgress = 0
                    case .installing(progress: let progress):
                        self.readerUpdateProgress = progress
                    case .failed(error: let error):
                        self.readerUpdateError = error
                        self.completeCardReaderUpdate(success: false)
                    case .completed:
                        self.readerUpdateProgress = 1
                        self.softwareUpdateCancelable = nil
                        // If we were installing a software update, introduce a small delay so the user can
                        // actually see a success message showing the installation was complete
                        DispatchQueue.main.asyncAfter(deadline: .now() + .seconds(1)) { [weak self] in
                            self?.completeCardReaderUpdate(success: true)
                        }
                    case .available:
                        self.readerUpdateAvailable = true
                    case .none:
                        self.readerUpdateAvailable = false
                    }
                    self.didUpdate?()
                }
                .store(in: &self.subscriptions)
        }
        ServiceLocator.stores.dispatch(softwareUpdateAction)
    }

    private func updateProperties() {
        updateReaderID()
        updateBatteryLevel()
        updateSoftwareVersion()
    }

    private func updateReaderID() {
        connectedReaderID = connectedReaders.first?.id
    }

    private func updateBatteryLevel() {
        guard let batteryLevel = connectedReaders.first?.batteryLevel else {
            connectedReaderBatteryLevel = Localization.unknownBatteryStatus
            return
        }

        readerBatteryTooLowForUpdates = batteryLevel < Constants.batteryLevelNeededForUpdates

        let batteryLevelPercent = Int(100 * batteryLevel)
        let batteryLevelString = NumberFormatter.localizedString(from: batteryLevelPercent as NSNumber, number: .decimal)
        connectedReaderBatteryLevel = String.localizedStringWithFormat(Localization.batteryLabelFormat, batteryLevelString)
    }

    private func updateSoftwareVersion() {
        guard let softwareVersion = connectedReaders.first?.softwareVersion else {
            connectedReaderSoftwareVersion = Localization.unknownSoftwareVersion
            return
        }

        connectedReaderSoftwareVersion = String.localizedStringWithFormat(Localization.versionLabelFormat, softwareVersion)
    }

    /// Allows the view controller to kick off a card reader update
    ///
    func startCardReaderUpdate() {
        let action = CardPresentPaymentAction.startCardReaderUpdate
        ServiceLocator.stores.dispatch(action)
    }

    func cancelCardReaderUpdate() {
        softwareUpdateCancelable?.cancel(completion: { [weak self] result in
            if case .failure(let error) = result {
                print("=== error canceling software update: \(error)")
            } else {
                self?.completeCardReaderUpdate(success: false)
            }
        })
    }

    func dismissReaderUpdateError() {
        readerUpdateError = nil
        didUpdate?()
    }

    private func completeCardReaderUpdate(success: Bool) {
        readerUpdateAvailable = !success
        readerUpdateProgress = nil
        didUpdate?()
    }

    /// Dispatch a request to disconnect from a reader
    ///
    func disconnectReader() {
        ServiceLocator.analytics.track(.cardReaderDisconnectTapped)

        self.readerDisconnectInProgress = true
        self.didUpdate?()

        knownReaderProvider?.forgetCardReader()

        let action = CardPresentPaymentAction.disconnect() { result in
            self.readerDisconnectInProgress = false
            self.didUpdate?()

            guard result.isSuccess else {
                DDLogError("Unexpected error when disconnecting reader")
                return
            }
        }
        ServiceLocator.stores.dispatch(action)
    }

    /// Updates whether the view this viewModel is associated with should be shown or not
    /// Notifes the viewModel owner if a change occurs via didChangeShouldShow
    ///
    private func reevaluateShouldShow() {
        var newShouldShow: CardReaderSettingsTriState = .isUnknown

        if !didGetConnectedReaders {
            newShouldShow = .isUnknown
        } else if connectedReaders.isEmpty {
            newShouldShow = .isFalse
        } else {
            newShouldShow = .isTrue
        }

        let didChange = newShouldShow != shouldShow

        shouldShow = newShouldShow

        if didChange {
            didChangeShouldShow?(shouldShow)
        }
    }
}

// MARK: - Constants
//
private extension CardReaderSettingsConnectedViewModel {
    enum Constants {
        static let batteryLevelNeededForUpdates = Float(0.5)
    }
}

// MARK: - Localization
//
private extension CardReaderSettingsConnectedViewModel {
    enum Localization {
        static let title = NSLocalizedString(
            "Connected Reader",
            comment: "Settings > Manage Card Reader > Connected Reader Table Section Heading"
        )

        static let unknownBatteryStatus = NSLocalizedString(
            "Unknown Battery Level",
            comment: "Displayed in the unlikely event a card reader has an indeterminate battery status"
        )

        static let batteryLabelFormat = NSLocalizedString(
            "%1$@%% Battery",
            comment: "Card reader battery level as an integer percentage"
        )

        static let unknownSoftwareVersion = NSLocalizedString(
            "Unknown Software Version",
            comment: "Displayed in the unlikely event a card reader has an indeterminate software version"
        )

        static let versionLabelFormat = NSLocalizedString(
            "Version: %1$@",
            comment: "Displays the connected reader software version"
        )
    }
}<|MERGE_RESOLUTION|>--- conflicted
+++ resolved
@@ -11,7 +11,6 @@
     private var connectedReaders = [CardReader]()
     private let knownReaderProvider: CardReaderSettingsKnownReaderProvider?
 
-<<<<<<< HEAD
     private(set) var readerUpdateAvailable: Bool = false
     var readerUpdateInProgress: Bool {
         readerUpdateProgress != nil
@@ -19,13 +18,7 @@
     private(set) var readerUpdateProgress: Float? = nil
     private(set) var readerUpdateError: Error? = nil
     private var softwareUpdateCancelable: FallibleCancelable? = nil
-=======
-    private(set) var checkForReaderUpdateInProgress: Bool = false
-    private(set) var readerUpdateAvailable: CardReaderSettingsTriState = .isUnknown
     private(set) var readerBatteryTooLowForUpdates: Bool = false
-    private(set) var readerUpdateInProgress: Bool = false
-    private(set) var readerUpdateCompletedSuccessfully: Bool = false
->>>>>>> 0d92c49d
 
     private(set) var readerDisconnectInProgress: Bool = false
 
