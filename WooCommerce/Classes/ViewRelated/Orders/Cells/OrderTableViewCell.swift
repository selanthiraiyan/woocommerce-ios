--- conflicted
+++ resolved
@@ -114,22 +114,6 @@
         paymentStatusLabel.backgroundColor = paymentColor
         paymentStatusLabel.layer.borderColor = borderColor
     }
-<<<<<<< HEAD
-
-    /// For example, #560 Pamela Nguyen
-    ///
-    func title(for order: Order) -> String {
-        let customerName: String = {
-            if let fullName = order.billingAddress?.fullName, fullName.isNotEmpty {
-                return fullName
-            }
-            return Localization.guestName
-        }()
-
-        return Localization.title(orderNumber: order.number, customerName: customerName)
-    }
-=======
->>>>>>> 12d32667
 }
 
 // MARK: - Setup
@@ -152,23 +136,4 @@
 
         dateCreatedLabel.applyCaption1Style()
     }
-<<<<<<< HEAD
-}
-
-// MARK: - Constants
-
-private extension OrderTableViewCell {
-    enum Localization {
-        static func title(orderNumber: String, customerName: String) -> String {
-            let format = NSLocalizedString("#%@ %@", comment: "In Order List,"
-                + " the pattern to show the order number. For example, “#123456”."
-                + " The %@ placeholder is the order number.")
-
-            return String.localizedStringWithFormat(format, orderNumber, customerName)
-        }
-
-        static let guestName = NSLocalizedString("Guest", comment: "In Order List, the name of the billed person when there are no name and last name.")
-    }
-=======
->>>>>>> 12d32667
 }