--- conflicted
+++ resolved
@@ -704,7 +704,7 @@
                                     amount: value)
 
         ServiceLocator.analytics.track(.collectPaymentTapped)
-<<<<<<< HEAD
+
         viewModel.collectPayment(
             onWaitingForInput: { [weak self] in
                 self?.paymentAlerts.tapOrInsertCard()
@@ -718,35 +718,12 @@
             onCompletion: { [weak self] result in
                 guard let self = self else {
                     return
-=======
-        viewModel.collectPayment { [weak self] readerEventMessage in
-            self?.paymentAlerts.tapOrInsertCard()
-        } onClearMessage: { [weak self] in
-            self?.paymentAlerts.removeCard()
-        } onProcessingMessage: { [weak self] in
-            self?.paymentAlerts.processingPayment()
-        } onCompletion: { [weak self] result in
-            guard let self = self else {
-                return
-            }
-
-            switch result {
-            case .failure(let error):
-                ServiceLocator.analytics.track(.collectPaymentFailed, withError: error)
-                DDLogError("Failed to collect payment: \(error.localizedDescription)")
-                self.paymentAlerts.error(error: error, tryAgain: {
-                    self.retryCollectPayment()
-                })
-            case .success(let receiptParameters):
-                ServiceLocator.analytics.track(.collectPaymentSuccess)
-                self.syncOrderAfterPaymentCollection {
-                    self.refreshCardPresentPaymentEligibility()
->>>>>>> 5cd730ae
                 }
 
                 switch result {
                 case .failure(let error):
                     ServiceLocator.analytics.track(.collectPaymentFailed, withError: error)
+                    DDLogError("Failed to collect payment: \(error.localizedDescription)")
                     self.paymentAlerts.error(error: error, tryAgain: {
                         self.retryCollectPayment()
                     })
