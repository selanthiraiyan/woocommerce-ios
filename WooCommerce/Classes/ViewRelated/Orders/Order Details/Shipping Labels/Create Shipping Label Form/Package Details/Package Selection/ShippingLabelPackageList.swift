import SwiftUI
import Yosemite

struct ShippingLabelPackageList: View {
    @ObservedObject var viewModel: ShippingLabelPackageDetailsViewModel
    @Environment(\.presentationMode) var presentation

    var body: some View {
        NavigationView {
            ScrollView {
                LazyVStack(spacing: 0) {

<<<<<<< HEAD
                /// Custom Packages
                ///
                if viewModel.showCustomPackagesHeader {
                    ListHeaderView(text: Localization.customPackageHeader.uppercased(), alignment: .left)
                        .background(Color(.listBackground))
                }
                ForEach(viewModel.customPackages, id: \.title) { package in
                    let selected = package == viewModel.selectedCustomPackage
                    SelectableItemRow(title: package.title, subtitle: package.dimensions + " \(viewModel.dimensionUnit)", selected: selected).onTapGesture {
                        viewModel.didSelectPackage(package.title)
                        ServiceLocator.analytics.track(.shippingLabelPurchaseFlow, withProperties: ["state": "packages_selected"])
=======
                    /// Custom Packages
                    ///
                    if viewModel.showCustomPackagesHeader {
                        ListHeaderView(text: Localization.customPackageHeader.uppercased(), alignment: .left)
                            .background(Color(.listBackground))
>>>>>>> b8d3dada
                    }
                    ForEach(viewModel.customPackages, id: \.title) { package in
                        let selected = package == viewModel.selectedCustomPackage
                        SelectableItemRow(title: package.title, subtitle: package.dimensions + " \(viewModel.dimensionUnit)", selected: selected).onTapGesture {
<<<<<<< HEAD
                            viewModel.didSelectPackage(package.id)
                            ServiceLocator.analytics.track(.shippingLabelPurchaseFlow, withProperties: ["state": "packages_selected"])
=======
                            viewModel.didSelectPackage(package.title)
>>>>>>> b8d3dada
                        }
                        Divider().padding(.leading, Constants.dividerPadding)
                    }

                    /// Predefined Packages
                    ///
                    ForEach(viewModel.predefinedOptions, id: \.title) { option in

                        ListHeaderView(text: option.title.uppercased(), alignment: .left)
                            .background(Color(.listBackground))
                        ForEach(option.predefinedPackages) { package in
                            let selected = package == viewModel.selectedPredefinedPackage
                            SelectableItemRow(title: package.title,
                                              subtitle: package.dimensions + " \(viewModel.dimensionUnit)",
                                              selected: selected).onTapGesture {
                                viewModel.didSelectPackage(package.id)
                            }
                            Divider().padding(.leading, Constants.dividerPadding)
                        }
                    }
                }
                .background(Color(.systemBackground))
            }
            .background(Color(.listBackground))
            .navigationTitle(Localization.title)
            .navigationBarTitleDisplayMode(.inline)
            .navigationBarItems(trailing: Button(action: {
                viewModel.confirmPackageSelection()
                presentation.wrappedValue.dismiss()
            }, label: {
                Text(Localization.doneButton)
            }))
        }
    }
}

private extension ShippingLabelPackageList {
    enum Localization {
        static let title = NSLocalizedString("Package Selected", comment: "Package Selected screen title in Shipping Label flow")
        static let doneButton = NSLocalizedString("Done", comment: "Done navigation button under the Package Selected screen in Shipping Label flow")
        static let customPackageHeader = NSLocalizedString("CUSTOM PACKAGES",
                                                           comment: "Header for the Custom Packages section in Shipping Label Package listing")
    }

    enum Constants {
        static let dividerPadding: CGFloat = 48
    }
}

struct ShippingLabelPackageList_Previews: PreviewProvider {
    static var previews: some View {
        let viewModel = ShippingLabelPackageDetailsViewModel(order: ShippingLabelPackageDetailsViewModel.sampleOrder(),
                                                             packagesResponse: ShippingLabelPackageDetailsViewModel.samplePackageDetails(),
                                                             selectedPackageID: nil,
                                                             totalWeight: nil)

        ShippingLabelPackageList(viewModel: viewModel)
    }
}<|MERGE_RESOLUTION|>--- conflicted
+++ resolved
@@ -10,38 +10,20 @@
             ScrollView {
                 LazyVStack(spacing: 0) {
 
-<<<<<<< HEAD
-                /// Custom Packages
-                ///
-                if viewModel.showCustomPackagesHeader {
-                    ListHeaderView(text: Localization.customPackageHeader.uppercased(), alignment: .left)
-                        .background(Color(.listBackground))
-                }
-                ForEach(viewModel.customPackages, id: \.title) { package in
-                    let selected = package == viewModel.selectedCustomPackage
-                    SelectableItemRow(title: package.title, subtitle: package.dimensions + " \(viewModel.dimensionUnit)", selected: selected).onTapGesture {
-                        viewModel.didSelectPackage(package.title)
-                        ServiceLocator.analytics.track(.shippingLabelPurchaseFlow, withProperties: ["state": "packages_selected"])
-=======
                     /// Custom Packages
                     ///
                     if viewModel.showCustomPackagesHeader {
                         ListHeaderView(text: Localization.customPackageHeader.uppercased(), alignment: .left)
                             .background(Color(.listBackground))
->>>>>>> b8d3dada
                     }
                     ForEach(viewModel.customPackages, id: \.title) { package in
                         let selected = package == viewModel.selectedCustomPackage
                         SelectableItemRow(title: package.title, subtitle: package.dimensions + " \(viewModel.dimensionUnit)", selected: selected).onTapGesture {
-<<<<<<< HEAD
-                            viewModel.didSelectPackage(package.id)
+                            viewModel.didSelectPackage(package.title)
                             ServiceLocator.analytics.track(.shippingLabelPurchaseFlow, withProperties: ["state": "packages_selected"])
-=======
-                            viewModel.didSelectPackage(package.title)
->>>>>>> b8d3dada
                         }
-                        Divider().padding(.leading, Constants.dividerPadding)
                     }
+
 
                     /// Predefined Packages
                     ///
@@ -54,8 +36,9 @@
                             SelectableItemRow(title: package.title,
                                               subtitle: package.dimensions + " \(viewModel.dimensionUnit)",
                                               selected: selected).onTapGesture {
-                                viewModel.didSelectPackage(package.id)
-                            }
+                                                viewModel.didSelectPackage(package.id)
+                                                ServiceLocator.analytics.track(.shippingLabelPurchaseFlow, withProperties: ["state": "packages_selected"])
+                                              }
                             Divider().padding(.leading, Constants.dividerPadding)
                         }
                     }
