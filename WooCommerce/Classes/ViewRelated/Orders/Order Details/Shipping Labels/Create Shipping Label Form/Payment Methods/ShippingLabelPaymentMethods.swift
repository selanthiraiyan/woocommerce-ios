import SwiftUI
import Yosemite

struct ShippingLabelPaymentMethods: View {
    @ObservedObject private var viewModel: ShippingLabelPaymentMethodsViewModel
    @Environment(\.presentationMode) var presentation
    @State private var showAddPaymentWebView: Bool = false

    /// Completion callback
    ///
    typealias Completion = (_ newAccountSettings: ShippingLabelAccountSettings) -> Void
    private let onCompletion: Completion

    init(viewModel: ShippingLabelPaymentMethodsViewModel, completion: @escaping Completion) {
        self.viewModel = viewModel
        onCompletion = completion
        ServiceLocator.analytics.track(.shippingLabelPurchaseFlow, withProperties: ["state": "payment_method_started"])
    }

    var body: some View {
        GeometryReader { geometry in
            ScrollView {
                VStack(spacing: 0) {
                    // Banner displayed when user can't edit payment methods
                    let bannerEdgeInsets = EdgeInsets(top: 0, leading: geometry.safeAreaInsets.leading, bottom: 0, trailing: geometry.safeAreaInsets.trailing)
                    ShippingLabelPaymentMethodsTopBanner(width: geometry.size.width,
                                                         edgeInsets: bannerEdgeInsets,
                                                         storeOwnerDisplayName: viewModel.storeOwnerDisplayName,
                                                         storeOwnerUsername:
                                                            viewModel.storeOwnerUsername)
                        .renderedIf(!viewModel.canEditPaymentMethod)

                    // Payment Methods list
                    ListHeaderView(text: Localization.paymentMethodsHeader, alignment: .left)
                        .textCase(.uppercase)
                        .padding(.horizontal, insets: geometry.safeAreaInsets)

                    ForEach(viewModel.paymentMethods, id: \.paymentMethodID) { method in
                        let selected = method.paymentMethodID == viewModel.selectedPaymentMethodID
                        SelectableItemRow(title: "\(method.cardType.rawValue.capitalized) ****\(method.cardDigits)",
                                          subtitle: method.name,
                                          selected: selected)
                            .onTapGesture {
                                viewModel.didSelectPaymentMethod(withID: method.paymentMethodID)
                            }
                            .padding(.horizontal, insets: geometry.safeAreaInsets)
                            .background(Color(.systemBackground))
                        Divider().padding(.leading, Constants.dividerPadding)
                    }
                    .disabled(!viewModel.canEditPaymentMethod)

                    ListHeaderView(text: String.localizedStringWithFormat(Localization.paymentMethodsFooter,
                                                                          viewModel.storeOwnerWPcomUsername,
                                                                          viewModel.storeOwnerWPcomEmail),
                                   alignment: .left)
                        .padding(.horizontal, insets: geometry.safeAreaInsets)

                    Spacer()
                        .frame(height: Constants.spacerHeight)

                    // Email Receipts setting toggle
                    TitleAndToggleRow(title: String.localizedStringWithFormat(Localization.emailReceipt,
                                                                              viewModel.storeOwnerDisplayName,
                                                                              viewModel.storeOwnerUsername,
                                                                              viewModel.storeOwnerWPcomEmail),
                                      isOn: $viewModel.isEmailReceiptsEnabled)
                        .padding(Constants.controlPadding)
                        .padding(.horizontal, insets: geometry.safeAreaInsets)
                        .background(Color(.systemBackground))
                        .disabled(!viewModel.canEditNonpaymentSettings)

                    Spacer()

                    // Add credit card button
                    if viewModel.canEditPaymentMethod && ServiceLocator.featureFlagService.isFeatureFlagEnabled(.shippingLabelsInternational) {

                        let buttonText = viewModel.paymentMethods.isEmpty ? Localization.addCreditCardButton : Localization.addAnotherCreditCardButton

                        Button(action: {
                            showAddPaymentWebView = true
                        }) {
                            HStack {
                                Spacer()
                                Text(buttonText)
                                Image(uiImage: .externalImage)
                                Spacer()
                            }
                        }
                        .buttonStyle(SecondaryButtonStyle())
                        .padding(Constants.controlPadding)
                        .padding(.horizontal, insets: geometry.safeAreaInsets)
                        .background(Color(.listBackground))
                    }
                }
<<<<<<< HEAD
                .sheet(isPresented: $showAddPaymentWebView, content: {
                    AuthenticatedWebView(url: WooConstants.URLs.addPaymentMethodWCShip.asURL())
                        .navigationTitle("WebView")
                })
=======
                .padding(.bottom, insets: geometry.safeAreaInsets)
>>>>>>> b0a7d655
            }
            .background(Color(.listBackground))
            .ignoresSafeArea(.container, edges: [.horizontal, .bottom])
            .navigationBarTitle(Localization.navigationBarTitle)
            .navigationBarItems(trailing: Button(action: {
                viewModel.updateShippingLabelAccountSettings { newSettings in
                    ServiceLocator.analytics.track(.shippingLabelPurchaseFlow, withProperties: ["state": "payment_method_selected"])
                    onCompletion(newSettings)
                    presentation.wrappedValue.dismiss()
                }
            }, label: {
                if viewModel.isUpdating {
                    ProgressView()
                } else {
                    Text(Localization.doneButton)
                }
            })
            .disabled(!viewModel.isDoneButtonEnabled()))
        }
    }
}

private extension ShippingLabelPaymentMethods {
    enum Localization {
        static let navigationBarTitle = NSLocalizedString("Payment Method", comment: "Navigation bar title in the Shipping Label Payment Method screen")
        static let doneButton = NSLocalizedString("Done", comment: "Done navigation button in the Shipping Label Payment Method screen")
        static let paymentMethodsHeader = NSLocalizedString("Payment Method Selected", comment: "Header for list of payment methods in Payment Method screen")
        static let paymentMethodsFooter =
            NSLocalizedString("Credits cards are retrieved from the following WordPress.com account: %1$@ <%2$@>",
                              comment: "Footer for list of payment methods in Payment Method screen."
                                + " %1$@ is a placeholder for the WordPress.com username."
                                + " %2$@ is a placeholder for the WordPress.com email address.")
        static let emailReceipt =
            NSLocalizedString("Email the label purchase receipts to %1$@ (%2$@) at %3$@",
                              comment: "Label for the email receipts toggle in Payment Method screen."
                                + " %1$@ is a placeholder for the account display name."
                                + " %2$@ is a placeholder for the username."
                                + " %3$@ is a placeholder for the WordPress.com email address.")
        static let addCreditCardButton = NSLocalizedString("Add credit card",
                                                           comment: "Button title in the Shipping Label Payment Method screen")
        static let addAnotherCreditCardButton = NSLocalizedString("Add another credit card",
                                                                  comment: "Button title in the Shipping Label Payment Method" +
                                                                    " screen if there is an existing payment method")

    }

    enum Constants {
        static let dividerPadding: CGFloat = 48
        static let controlPadding: CGFloat = 16
        static let spacerHeight: CGFloat = 24
    }
}

struct ShippingLabelPaymentMethods_Previews: PreviewProvider {
    static var previews: some View {

        let viewModel = ShippingLabelPaymentMethodsViewModel(accountSettings: ShippingLabelPaymentMethodsViewModel.sampleAccountSettings())

        let accountSettingsWithoutEditPermissions = ShippingLabelPaymentMethodsViewModel.sampleAccountSettings(withPermissions: false)
        let disabledViewModel = ShippingLabelPaymentMethodsViewModel(accountSettings: accountSettingsWithoutEditPermissions)

        ShippingLabelPaymentMethods(viewModel: viewModel, completion: { (newAccountSettings) in
        })
        .colorScheme(.light)
        .previewDisplayName("Light mode")

        ShippingLabelPaymentMethods(viewModel: viewModel, completion: { (newAccountSettings) in
        })
        .colorScheme(.dark)
        .previewDisplayName("Dark Mode")

        ShippingLabelPaymentMethods(viewModel: disabledViewModel, completion: { (newAccountSettings) in
        })
        .previewDisplayName("Disabled state")

        ShippingLabelPaymentMethods(viewModel: viewModel, completion: { (newAccountSettings) in
        })
        .environment(\.sizeCategory, .accessibilityExtraExtraExtraLarge)
        .previewDisplayName("Accessibility: Large Font Size")

        ShippingLabelPaymentMethods(viewModel: viewModel, completion: { (newAccountSettings) in
        })
        .environment(\.layoutDirection, .rightToLeft)
        .previewDisplayName("Localization: Right-to-Left Layout")
    }
}<|MERGE_RESOLUTION|>--- conflicted
+++ resolved
@@ -92,14 +92,11 @@
                         .background(Color(.listBackground))
                     }
                 }
-<<<<<<< HEAD
+                .padding(.bottom, insets: geometry.safeAreaInsets)
                 .sheet(isPresented: $showAddPaymentWebView, content: {
                     AuthenticatedWebView(url: WooConstants.URLs.addPaymentMethodWCShip.asURL())
                         .navigationTitle("WebView")
                 })
-=======
-                .padding(.bottom, insets: geometry.safeAreaInsets)
->>>>>>> b0a7d655
             }
             .background(Color(.listBackground))
             .ignoresSafeArea(.container, edges: [.horizontal, .bottom])
