import SwiftUI
import Kingfisher

/// Represent a single product row in the Product section of a New Order
///
struct ProductRow: View {
    /// View model to drive the view.
    ///
    @ObservedObject var viewModel: ProductRowViewModel

    // Tracks the scale of the view due to accessibility changes
    @ScaledMetric private var scale: CGFloat = 1

    var body: some View {
        VStack {
            AdaptiveStack(horizontalAlignment: .leading) {
                HStack(alignment: .top) {
                    // Product image
                    KFImage.url(viewModel.imageURL)
                        .placeholder {
                            Image(uiImage: .productPlaceholderImage)
                        }
                        .resizable()
                        .scaledToFill()
                        .frame(width: Layout.productImageSize * scale, height: Layout.productImageSize * scale)
                        .cornerRadius(Layout.cornerRadius)
                        .foregroundColor(Color(UIColor.listSmallIcon))
                        .accessibilityHidden(true)

                    // Product details
                    VStack(alignment: .leading) {
                        Text(viewModel.name)
                        Text(viewModel.stockAndPriceLabel)
                            .subheadlineStyle()
                        Text(viewModel.skuLabel)
                            .subheadlineStyle()
                    }
                    .accessibilityElement(children: .combine)
                }

                Spacer()

                ProductStepper(viewModel: viewModel)
                    .renderedIf(viewModel.canChangeQuantity)
            }
        }
    }
}

/// Represents a custom stepper.
/// Used to change the quantity of the product in a `ProductRow`.
///
private struct ProductStepper: View {

    /// View model to drive the view.
    ///
    @ObservedObject var viewModel: ProductRowViewModel

    // Tracks the scale of the view due to accessibility changes
    @ScaledMetric private var scale: CGFloat = 1

    var body: some View {
        HStack(spacing: Layout.stepperSpacing * scale) {
            Button {
                viewModel.decrementQuantity()
            } label: {
                Image(uiImage: .minusSmallImage)
                    .resizable()
                    .aspectRatio(contentMode: .fit)
                    .frame(height: Layout.stepperButtonSize * scale)
            }
            .disabled(viewModel.shouldDisableQuantityDecrementer)

            Text(viewModel.quantity.description)

            Button {
                viewModel.incrementQuantity()
            } label: {
                Image(uiImage: .plusSmallImage)
                    .resizable()
                    .aspectRatio(contentMode: .fit)
                    .frame(height: Layout.stepperButtonSize * scale)
            }
        }
        .padding(Layout.stepperSpacing/2 * scale)
        .overlay(
            RoundedRectangle(cornerRadius: Layout.stepperBorderRadius)
                .stroke(Color(UIColor.separator), lineWidth: Layout.stepperBorderWidth)
        )
        .accessibilityElement(children: .ignore)
        .accessibility(label: Text(Localization.quantityLabel))
        .accessibility(value: Text(viewModel.quantity.description))
        .accessibilityAdjustableAction { direction in
            switch direction {
            case .decrement:
                viewModel.decrementQuantity()
            case .increment:
                viewModel.incrementQuantity()
            @unknown default:
                break
            }
        }
    }
}

private enum Layout {
    static let productImageSize: CGFloat = 44.0
    static let cornerRadius: CGFloat = 4.0
    static let stepperBorderWidth: CGFloat = 1.0
    static let stepperBorderRadius: CGFloat = 4.0
    static let stepperButtonSize: CGFloat = 22.0
    static let stepperSpacing: CGFloat = 22.0
}

private enum Localization {
    static let quantityLabel = NSLocalizedString("Quantity", comment: "Accessibility label for product quantity field")
}

struct ProductRow_Previews: PreviewProvider {
    static var previews: some View {
        let viewModel = ProductRowViewModel(productID: 1,
                                            name: "Love Ficus",
                                            sku: "123456",
                                            price: "20",
                                            stockStatusKey: "instock",
                                            stockQuantity: 7,
                                            manageStock: true,
<<<<<<< HEAD
                                            canChangeQuantity: true)
        let viewModelWithoutStepper = ProductRowViewModel(productID: 1,
=======
                                            canChangeQuantity: true,
                                            imageURL: nil)
        let viewModelWithoutStepper = ProductRowViewModel(id: 1,
>>>>>>> ee11e2cb
                                                          name: "Love Ficus",
                                                          sku: "123456",
                                                          price: "20",
                                                          stockStatusKey: "instock",
                                                          stockQuantity: 7,
                                                          manageStock: true,
                                                          canChangeQuantity: false,
                                                          imageURL: nil)

        ProductRow(viewModel: viewModel)
            .previewDisplayName("ProductRow with stepper")
            .previewLayout(.sizeThatFits)

        ProductRow(viewModel: viewModelWithoutStepper)
            .previewDisplayName("ProductRow without stepper")
            .previewLayout(.sizeThatFits)
    }
}<|MERGE_RESOLUTION|>--- conflicted
+++ resolved
@@ -125,14 +125,9 @@
                                             stockStatusKey: "instock",
                                             stockQuantity: 7,
                                             manageStock: true,
-<<<<<<< HEAD
-                                            canChangeQuantity: true)
-        let viewModelWithoutStepper = ProductRowViewModel(productID: 1,
-=======
                                             canChangeQuantity: true,
                                             imageURL: nil)
-        let viewModelWithoutStepper = ProductRowViewModel(id: 1,
->>>>>>> ee11e2cb
+        let viewModelWithoutStepper = ProductRowViewModel(productID: 1,
                                                           name: "Love Ficus",
                                                           sku: "123456",
                                                           price: "20",
