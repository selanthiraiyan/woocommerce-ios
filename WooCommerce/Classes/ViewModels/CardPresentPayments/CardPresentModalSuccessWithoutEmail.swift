import UIKit

/// Modal presented when the payment has been collected successfully
final class CardPresentModalSuccessWithoutEmail: CardPresentPaymentsModalViewModel {

    /// Closure to execute when primary button is tapped
    private let printReceiptAction: () -> Void

    /// Closure to execute when secondary button is tapped
    private let noReceiptAction: () -> Void

    let textMode: PaymentsModalTextMode = .noBottomInfo
    let actionsMode: PaymentsModalActionsMode = .twoAction

    let topTitle: String = Localization.paymentSuccessful

    var topSubtitle: String? = nil

    let image: UIImage = .celebrationImage

    let primaryButtonTitle: String? = Localization.printReceipt

    let secondaryButtonTitle: String? = Localization.noThanks

    let auxiliaryButtonTitle: String? = nil

    let bottomTitle: String? = nil

    let bottomSubtitle: String? = nil

<<<<<<< HEAD
    var accessibilityLabel: String? {
        return Localization.paymentSuccessful
    }

    init(printReceipt: @escaping () -> Void) {
=======
    init(printReceipt: @escaping () -> Void, noReceiptAction: @escaping () -> Void) {
>>>>>>> a39ae7da
        self.printReceiptAction = printReceipt
        self.noReceiptAction = noReceiptAction
    }

    func didTapPrimaryButton(in viewController: UIViewController?) {
        viewController?.dismiss(animated: true, completion: { [weak self] in
            self?.printReceiptAction()
        })
    }

    func didTapSecondaryButton(in viewController: UIViewController?) {
        viewController?.dismiss(animated: true) { [weak self] in
            self?.noReceiptAction()
        }
    }

    func didTapAuxiliaryButton(in viewController: UIViewController?) {}
}

private extension CardPresentModalSuccessWithoutEmail {
    enum Localization {
        static let paymentSuccessful = NSLocalizedString(
            "Payment successful",
            comment: "Label informing users that the payment succeeded. Presented to users when a payment is collected"
        )

        static let printReceipt = NSLocalizedString(
            "Print receipt",
            comment: "Button to print receipts. Presented to users after a payment has been successfully collected"
        )

        static let noThanks = NSLocalizedString(
            "Back to Order",
            comment: "Button to dismiss modal overlay. Presented to users after a payment has been successfully collected"
        )
    }
}<|MERGE_RESOLUTION|>--- conflicted
+++ resolved
@@ -28,15 +28,11 @@
 
     let bottomSubtitle: String? = nil
 
-<<<<<<< HEAD
     var accessibilityLabel: String? {
         return Localization.paymentSuccessful
     }
 
-    init(printReceipt: @escaping () -> Void) {
-=======
     init(printReceipt: @escaping () -> Void, noReceiptAction: @escaping () -> Void) {
->>>>>>> a39ae7da
         self.printReceiptAction = printReceipt
         self.noReceiptAction = noReceiptAction
     }
