struct DefaultFeatureFlagService: FeatureFlagService {
    func isFeatureFlagEnabled(_ featureFlag: FeatureFlag) -> Bool {
        let buildConfig = BuildConfiguration.current

        switch featureFlag {
        case .barcodeScanner:
            return buildConfig == .localDeveloper || buildConfig == .alpha
        case .largeTitles:
            return true
        case .shippingLabelsM2M3:
            return true
        case .shippingLabelsM4:
            return buildConfig == .localDeveloper || buildConfig == .alpha
        case .sitePlugins:
            return buildConfig == .localDeveloper || buildConfig == .alpha
<<<<<<< HEAD
        case .reviewOrder:
            return buildConfig == .localDeveloper
=======
        case .cardPresentKnownReader:
            return buildConfig == .localDeveloper || buildConfig == .alpha
        case .cardPresentOnboarding:
            return buildConfig == .localDeveloper || buildConfig == .alpha
>>>>>>> a22817d8
        default:
            return true
        }
    }
}<|MERGE_RESOLUTION|>--- conflicted
+++ resolved
@@ -13,15 +13,8 @@
             return buildConfig == .localDeveloper || buildConfig == .alpha
         case .sitePlugins:
             return buildConfig == .localDeveloper || buildConfig == .alpha
-<<<<<<< HEAD
-        case .reviewOrder:
-            return buildConfig == .localDeveloper
-=======
-        case .cardPresentKnownReader:
-            return buildConfig == .localDeveloper || buildConfig == .alpha
         case .cardPresentOnboarding:
             return buildConfig == .localDeveloper || buildConfig == .alpha
->>>>>>> a22817d8
         default:
             return true
         }
