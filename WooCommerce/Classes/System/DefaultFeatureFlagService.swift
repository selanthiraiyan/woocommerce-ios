--- conflicted
+++ resolved
@@ -7,15 +7,11 @@
             return buildConfig == .localDeveloper || buildConfig == .alpha
         case .addProductVariations:
             return buildConfig == .localDeveloper || buildConfig == .alpha
-<<<<<<< HEAD
+        case .cardPresentPayments:
+            return buildConfig == .localDeveloper || buildConfig == .alpha
         case .largeTitles:
             return buildConfig == .localDeveloper || buildConfig == .alpha
-        case .shippingLabelsRelease1:
-=======
-        case .cardPresentPayments:
-            return buildConfig == .localDeveloper || buildConfig == .alpha
         case .shippingLabelsRelease2:
->>>>>>> 4109ea19
             return buildConfig == .localDeveloper || buildConfig == .alpha
         default:
             return true
