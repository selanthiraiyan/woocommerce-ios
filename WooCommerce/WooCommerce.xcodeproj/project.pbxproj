// !$*UTF8*$!
{
	archiveVersion = 1;
	classes = {
	};
	objectVersion = 48;
	objects = {

/* Begin PBXAggregateTarget section */
		B55D4C0F20B612F300D7A50F /* GenerateCredentials */ = {
			isa = PBXAggregateTarget;
			buildConfigurationList = B55D4C1020B612F300D7A50F /* Build configuration list for PBXAggregateTarget "GenerateCredentials" */;
			buildPhases = (
				B55D4C1320B612FE00D7A50F /* ShellScript */,
			);
			dependencies = (
			);
			name = GenerateCredentials;
			productName = GenerateInfoPlist;
		};
/* End PBXAggregateTarget section */

/* Begin PBXBuildFile section */
		020DD48A23229495005822B1 /* ProductsTabProductTableViewCell.swift in Sources */ = {isa = PBXBuildFile; fileRef = 020DD48923229495005822B1 /* ProductsTabProductTableViewCell.swift */; };
		020DD48D2322A617005822B1 /* ProductsTabProductViewModel.swift in Sources */ = {isa = PBXBuildFile; fileRef = 020DD48C2322A617005822B1 /* ProductsTabProductViewModel.swift */; };
		020DD48F232392C9005822B1 /* UIViewController+AppReview.swift in Sources */ = {isa = PBXBuildFile; fileRef = 020DD48E232392C9005822B1 /* UIViewController+AppReview.swift */; };
		020DD49123239DD6005822B1 /* ProductsViewControllerStateCoordinator.swift in Sources */ = {isa = PBXBuildFile; fileRef = 020DD49023239DD6005822B1 /* ProductsViewControllerStateCoordinator.swift */; };
		020F41E523163C0100776C4D /* TopBannerViewModel.swift in Sources */ = {isa = PBXBuildFile; fileRef = 020F41E323163C0100776C4D /* TopBannerViewModel.swift */; };
		020F41E623163C0100776C4D /* TopBannerView.swift in Sources */ = {isa = PBXBuildFile; fileRef = 020F41E423163C0100776C4D /* TopBannerView.swift */; };
		020F41E823176F8E00776C4D /* TopBannerPresenter.swift in Sources */ = {isa = PBXBuildFile; fileRef = 020F41E723176F8E00776C4D /* TopBannerPresenter.swift */; };
		02404ED82314BF8A00FF1170 /* StatsV3ToV4BannerActionHandler.swift in Sources */ = {isa = PBXBuildFile; fileRef = 02404ED72314BF8A00FF1170 /* StatsV3ToV4BannerActionHandler.swift */; };
		02404EDA2314C36300FF1170 /* StatsVersionStateCoordinator.swift in Sources */ = {isa = PBXBuildFile; fileRef = 02404ED92314C36200FF1170 /* StatsVersionStateCoordinator.swift */; };
		02404EDC2314CD3600FF1170 /* StatsV4ToV3BannerActionHandler.swift in Sources */ = {isa = PBXBuildFile; fileRef = 02404EDB2314CD3600FF1170 /* StatsV4ToV3BannerActionHandler.swift */; };
		02404EE02314FE5900FF1170 /* DashboardUIFactoryTests.swift in Sources */ = {isa = PBXBuildFile; fileRef = 02404EDF2314FE5900FF1170 /* DashboardUIFactoryTests.swift */; };
		02404EE2231501E000FF1170 /* StatsVersionStateCoordinatorTests.swift in Sources */ = {isa = PBXBuildFile; fileRef = 02404EE1231501E000FF1170 /* StatsVersionStateCoordinatorTests.swift */; };
		02404EE42315151400FF1170 /* MockupStatsVersionStoresManager.swift in Sources */ = {isa = PBXBuildFile; fileRef = 02404EE32315151400FF1170 /* MockupStatsVersionStoresManager.swift */; };
		0240B3AC230A910C000A866C /* StoreStatsV4ChartAxisHelper.swift in Sources */ = {isa = PBXBuildFile; fileRef = 0240B3AB230A910C000A866C /* StoreStatsV4ChartAxisHelper.swift */; };
		024A543422BA6F8F00F4F38E /* DeveloperEmailChecker.swift in Sources */ = {isa = PBXBuildFile; fileRef = 024A543322BA6F8F00F4F38E /* DeveloperEmailChecker.swift */; };
		024A543622BA84DB00F4F38E /* DeveloperEmailCheckerTests.swift in Sources */ = {isa = PBXBuildFile; fileRef = 024A543522BA84DB00F4F38E /* DeveloperEmailCheckerTests.swift */; };
		0257285C230ACC7E00A288C4 /* StoreStatsV4ChartAxisHelperTests.swift in Sources */ = {isa = PBXBuildFile; fileRef = 0257285B230ACC7E00A288C4 /* StoreStatsV4ChartAxisHelperTests.swift */; };
		0260F40123224E8100EDA10A /* ProductsViewController.swift in Sources */ = {isa = PBXBuildFile; fileRef = 0260F40023224E8100EDA10A /* ProductsViewController.swift */; };
		02691780232600A6002AFC20 /* ProductsTabProductViewModelTests.swift in Sources */ = {isa = PBXBuildFile; fileRef = 0269177F232600A6002AFC20 /* ProductsTabProductViewModelTests.swift */; };
		02691782232605B9002AFC20 /* ProductsViewControllerStateCoordinatorTests.swift in Sources */ = {isa = PBXBuildFile; fileRef = 02691781232605B9002AFC20 /* ProductsViewControllerStateCoordinatorTests.swift */; };
		0272C00322EE9C3200D7CA2C /* AsyncDictionary.swift in Sources */ = {isa = PBXBuildFile; fileRef = 0272C00222EE9C3200D7CA2C /* AsyncDictionary.swift */; };
		0274C25423162FB200EF1E40 /* DashboardTopBannerFactory.swift in Sources */ = {isa = PBXBuildFile; fileRef = 0274C25323162FB200EF1E40 /* DashboardTopBannerFactory.swift */; };
		02820F3422C257B700DE0D37 /* UITableView+FooterHelpers.swift in Sources */ = {isa = PBXBuildFile; fileRef = 02820F3322C257B700DE0D37 /* UITableView+FooterHelpers.swift */; };
		0282DD94233C9465006A5FDB /* SearchUICommand.swift in Sources */ = {isa = PBXBuildFile; fileRef = 0282DD93233C9465006A5FDB /* SearchUICommand.swift */; };
		0282DD96233C960C006A5FDB /* SearchResultCell.swift in Sources */ = {isa = PBXBuildFile; fileRef = 0282DD95233C960C006A5FDB /* SearchResultCell.swift */; };
		0282DD98233CA093006A5FDB /* OrderSearchUICommand.swift in Sources */ = {isa = PBXBuildFile; fileRef = 0282DD97233CA093006A5FDB /* OrderSearchUICommand.swift */; };
		0282DD9A233CA32D006A5FDB /* OrderSearchCellViewModel.swift in Sources */ = {isa = PBXBuildFile; fileRef = 0282DD99233CA32D006A5FDB /* OrderSearchCellViewModel.swift */; };
		0285BF7022FBD91C003A2525 /* TopPerformersSectionHeaderView.swift in Sources */ = {isa = PBXBuildFile; fileRef = 0285BF6F22FBD91C003A2525 /* TopPerformersSectionHeaderView.swift */; };
		028BAC3D22F2DECE008BB4AF /* StoreStatsAndTopPerformersViewController.swift in Sources */ = {isa = PBXBuildFile; fileRef = 028BAC3C22F2DECE008BB4AF /* StoreStatsAndTopPerformersViewController.swift */; };
		028BAC4022F2EFA5008BB4AF /* StoreStatsAndTopPerformersPeriodViewController.swift in Sources */ = {isa = PBXBuildFile; fileRef = 028BAC3F22F2EFA5008BB4AF /* StoreStatsAndTopPerformersPeriodViewController.swift */; };
		028BAC4222F30B05008BB4AF /* StoreStatsV4PeriodViewController.swift in Sources */ = {isa = PBXBuildFile; fileRef = 028BAC4122F30B05008BB4AF /* StoreStatsV4PeriodViewController.swift */; };
		028BAC4522F3AE5C008BB4AF /* StoreStatsV4PeriodViewController.xib in Resources */ = {isa = PBXBuildFile; fileRef = 028BAC4422F3AE5C008BB4AF /* StoreStatsV4PeriodViewController.xib */; };
		028BAC4722F3B550008BB4AF /* StatsTimeRangeV4+UI.swift in Sources */ = {isa = PBXBuildFile; fileRef = 028BAC4622F3B550008BB4AF /* StatsTimeRangeV4+UI.swift */; };
		029D444922F13F8A00DEFA8A /* DashboardUIFactory.swift in Sources */ = {isa = PBXBuildFile; fileRef = 029D444822F13F8A00DEFA8A /* DashboardUIFactory.swift */; };
		029D444E22F141CD00DEFA8A /* DashboardStatsV3ViewController.swift in Sources */ = {isa = PBXBuildFile; fileRef = 029D444D22F141CD00DEFA8A /* DashboardStatsV3ViewController.swift */; };
		02B296A722FA6DB500FD7A4C /* Date+StartAndEnd.swift in Sources */ = {isa = PBXBuildFile; fileRef = 02B296A622FA6DB500FD7A4C /* Date+StartAndEnd.swift */; };
		02B296A922FA6E0000FD7A4C /* DateStartAndEndTests.swift in Sources */ = {isa = PBXBuildFile; fileRef = 02B296A822FA6E0000FD7A4C /* DateStartAndEndTests.swift */; };
		02BA23C022EE9DAF009539E7 /* AsyncDictionaryTests.swift in Sources */ = {isa = PBXBuildFile; fileRef = 02BA23BF22EE9DAF009539E7 /* AsyncDictionaryTests.swift */; };
		02D45647231CB1FB008CF0A9 /* UIImage+Dot.swift in Sources */ = {isa = PBXBuildFile; fileRef = 02D45646231CB1FB008CF0A9 /* UIImage+Dot.swift */; };
		02D4564C231D05E2008CF0A9 /* BetaFeaturesViewController.swift in Sources */ = {isa = PBXBuildFile; fileRef = 02D4564B231D05E1008CF0A9 /* BetaFeaturesViewController.swift */; };
		02E4FD7A230688BA0049610C /* OrderStatsV4Interval+Chart.swift in Sources */ = {isa = PBXBuildFile; fileRef = 02E4FD79230688BA0049610C /* OrderStatsV4Interval+Chart.swift */; };
		02E4FD7C2306A04C0049610C /* StatsTimeRangeBarView.swift in Sources */ = {isa = PBXBuildFile; fileRef = 02E4FD7B2306A04C0049610C /* StatsTimeRangeBarView.swift */; };
		02E4FD7E2306A8180049610C /* StatsTimeRangeBarViewModel.swift in Sources */ = {isa = PBXBuildFile; fileRef = 02E4FD7D2306A8180049610C /* StatsTimeRangeBarViewModel.swift */; };
		02E4FD812306AA890049610C /* StatsTimeRangeBarViewModelTests.swift in Sources */ = {isa = PBXBuildFile; fileRef = 02E4FD802306AA890049610C /* StatsTimeRangeBarViewModelTests.swift */; };
		02FE89C7231FAA4100E85EF8 /* MainTabBarControllerTests+ProductListFeatureFlag.swift in Sources */ = {isa = PBXBuildFile; fileRef = 02FE89C6231FAA4100E85EF8 /* MainTabBarControllerTests+ProductListFeatureFlag.swift */; };
		02FE89C9231FB31400E85EF8 /* FeatureFlagService.swift in Sources */ = {isa = PBXBuildFile; fileRef = 02FE89C8231FB31400E85EF8 /* FeatureFlagService.swift */; };
		02FE89CB231FB36600E85EF8 /* DefaultFeatureFlagService.swift in Sources */ = {isa = PBXBuildFile; fileRef = 02FE89CA231FB36600E85EF8 /* DefaultFeatureFlagService.swift */; };
		45AE582C230D9D35001901E3 /* OrderNoteHeaderTableViewCell.swift in Sources */ = {isa = PBXBuildFile; fileRef = 45AE582A230D9D35001901E3 /* OrderNoteHeaderTableViewCell.swift */; };
		45AE582D230D9D35001901E3 /* OrderNoteHeaderTableViewCell.xib in Resources */ = {isa = PBXBuildFile; fileRef = 45AE582B230D9D35001901E3 /* OrderNoteHeaderTableViewCell.xib */; };
		45C8B2582313FA570002FA77 /* CustomerNoteTableViewCell.swift in Sources */ = {isa = PBXBuildFile; fileRef = 45C8B2562313FA570002FA77 /* CustomerNoteTableViewCell.swift */; };
		45C8B2592313FA570002FA77 /* CustomerNoteTableViewCell.xib in Resources */ = {isa = PBXBuildFile; fileRef = 45C8B2572313FA570002FA77 /* CustomerNoteTableViewCell.xib */; };
		45C8B25B231521510002FA77 /* CustomerNoteTableViewCellTests.swift in Sources */ = {isa = PBXBuildFile; fileRef = 45C8B25A231521510002FA77 /* CustomerNoteTableViewCellTests.swift */; };
		45C8B25D231529410002FA77 /* CustomerInfoTableViewCellTests.swift in Sources */ = {isa = PBXBuildFile; fileRef = 45C8B25C231529410002FA77 /* CustomerInfoTableViewCellTests.swift */; };
		45C8B26123155CBC0002FA77 /* BillingInformationViewController.swift in Sources */ = {isa = PBXBuildFile; fileRef = 45C8B25F23155CBC0002FA77 /* BillingInformationViewController.swift */; };
		45C8B26223155CBC0002FA77 /* BillingInformationViewController.xib in Resources */ = {isa = PBXBuildFile; fileRef = 45C8B26023155CBC0002FA77 /* BillingInformationViewController.xib */; };
		45C8B2662316AB460002FA77 /* BillingAddressTableViewCell.swift in Sources */ = {isa = PBXBuildFile; fileRef = 45C8B2642316AB460002FA77 /* BillingAddressTableViewCell.swift */; };
		45C8B2672316AB460002FA77 /* BillingAddressTableViewCell.xib in Resources */ = {isa = PBXBuildFile; fileRef = 45C8B2652316AB460002FA77 /* BillingAddressTableViewCell.xib */; };
		45C8B2692316B2440002FA77 /* BillingAddressTableViewCellTests.swift in Sources */ = {isa = PBXBuildFile; fileRef = 45C8B2682316B2440002FA77 /* BillingAddressTableViewCellTests.swift */; };
		74036CC0211B882100E462C2 /* PeriodDataViewController.swift in Sources */ = {isa = PBXBuildFile; fileRef = 74036CBF211B882100E462C2 /* PeriodDataViewController.swift */; };
		740382DB2267D94100A627F4 /* LargeImageTableViewCell.swift in Sources */ = {isa = PBXBuildFile; fileRef = 740382D92267D94100A627F4 /* LargeImageTableViewCell.swift */; };
		740382DC2267D94100A627F4 /* LargeImageTableViewCell.xib in Resources */ = {isa = PBXBuildFile; fileRef = 740382DA2267D94100A627F4 /* LargeImageTableViewCell.xib */; };
		740987B321B87760000E4C80 /* FancyAnimatedButton+Woo.swift in Sources */ = {isa = PBXBuildFile; fileRef = 740987B221B87760000E4C80 /* FancyAnimatedButton+Woo.swift */; };
		740ADFE521C33688009EE5A9 /* licenses.html in Resources */ = {isa = PBXBuildFile; fileRef = 740ADFE421C33688009EE5A9 /* licenses.html */; };
		7421344A210A323C00C13890 /* WooAnalyticsStat.swift in Sources */ = {isa = PBXBuildFile; fileRef = 74213449210A323C00C13890 /* WooAnalyticsStat.swift */; };
		74334F36214AB130006D6AC5 /* ProductTableViewCell.swift in Sources */ = {isa = PBXBuildFile; fileRef = 74334F34214AB12F006D6AC5 /* ProductTableViewCell.swift */; };
		74334F37214AB130006D6AC5 /* ProductTableViewCell.xib in Resources */ = {isa = PBXBuildFile; fileRef = 74334F35214AB12F006D6AC5 /* ProductTableViewCell.xib */; };
		7435E58E21C0151B00216F0F /* OrderNote+Woo.swift in Sources */ = {isa = PBXBuildFile; fileRef = 7435E58D21C0151B00216F0F /* OrderNote+Woo.swift */; };
		7435E59021C0162C00216F0F /* OrderNoteWooTests.swift in Sources */ = {isa = PBXBuildFile; fileRef = 7435E58F21C0162C00216F0F /* OrderNoteWooTests.swift */; };
		743E272021AEF20100D6DC82 /* FancyAlertViewController+Upgrade.swift in Sources */ = {isa = PBXBuildFile; fileRef = 743E271F21AEF20100D6DC82 /* FancyAlertViewController+Upgrade.swift */; };
		743EDD9F214B05350039071B /* TopEarnerStatsItem+Woo.swift in Sources */ = {isa = PBXBuildFile; fileRef = 743EDD9E214B05350039071B /* TopEarnerStatsItem+Woo.swift */; };
		7441E1D221503F77004E6ECE /* IntrinsicTableView.swift in Sources */ = {isa = PBXBuildFile; fileRef = 7441E1D121503F77004E6ECE /* IntrinsicTableView.swift */; };
		7441EBC9226A71AA008BF83D /* TitleBodyTableViewCell.swift in Sources */ = {isa = PBXBuildFile; fileRef = 7441EBC7226A71AA008BF83D /* TitleBodyTableViewCell.swift */; };
		7441EBCA226A71AA008BF83D /* TitleBodyTableViewCell.xib in Resources */ = {isa = PBXBuildFile; fileRef = 7441EBC8226A71AA008BF83D /* TitleBodyTableViewCell.xib */; };
		74460D4022289B7600D7316A /* Coordinator.swift in Sources */ = {isa = PBXBuildFile; fileRef = 74460D3F22289B7600D7316A /* Coordinator.swift */; };
		74460D4222289C7A00D7316A /* StorePickerCoordinator.swift in Sources */ = {isa = PBXBuildFile; fileRef = 74460D4122289C7A00D7316A /* StorePickerCoordinator.swift */; };
		744F00D221B582A9007EFA93 /* StarRatingView.swift in Sources */ = {isa = PBXBuildFile; fileRef = 744F00D121B582A9007EFA93 /* StarRatingView.swift */; };
		7459A6C621B0680300F83A78 /* RequirementsChecker.swift in Sources */ = {isa = PBXBuildFile; fileRef = 7459A6C521B0680300F83A78 /* RequirementsChecker.swift */; };
		746791632108D7C0007CF1DC /* WooAnalyticsTests.swift in Sources */ = {isa = PBXBuildFile; fileRef = 746791622108D7C0007CF1DC /* WooAnalyticsTests.swift */; };
		746FC23D2200A62B00C3096C /* DateWooTests.swift in Sources */ = {isa = PBXBuildFile; fileRef = 746FC23C2200A62B00C3096C /* DateWooTests.swift */; };
		747AA0892107CEC60047A89B /* AnalyticsProvider.swift in Sources */ = {isa = PBXBuildFile; fileRef = 747AA0882107CEC60047A89B /* AnalyticsProvider.swift */; };
		747AA08B2107CF8D0047A89B /* TracksProvider.swift in Sources */ = {isa = PBXBuildFile; fileRef = 747AA08A2107CF8D0047A89B /* TracksProvider.swift */; };
		748AD087219F481B00023535 /* UIView+Animation.swift in Sources */ = {isa = PBXBuildFile; fileRef = 748AD086219F481B00023535 /* UIView+Animation.swift */; };
		748C7780211E18A600814F2C /* OrderStats+Woo.swift in Sources */ = {isa = PBXBuildFile; fileRef = 748C777F211E18A600814F2C /* OrderStats+Woo.swift */; };
		748C7782211E294000814F2C /* Double+Woo.swift in Sources */ = {isa = PBXBuildFile; fileRef = 748C7781211E294000814F2C /* Double+Woo.swift */; };
		748C7784211E2D8400814F2C /* DoubleWooTests.swift in Sources */ = {isa = PBXBuildFile; fileRef = 748C7783211E2D8400814F2C /* DoubleWooTests.swift */; };
		748D34DE214828DD00E21A2F /* TopPerformerDataViewController.xib in Resources */ = {isa = PBXBuildFile; fileRef = 748D34DC214828DC00E21A2F /* TopPerformerDataViewController.xib */; };
		748D34DF214828DD00E21A2F /* TopPerformersViewController.swift in Sources */ = {isa = PBXBuildFile; fileRef = 748D34DD214828DC00E21A2F /* TopPerformersViewController.swift */; };
		748D34E12148291E00E21A2F /* TopPerformerDataViewController.swift in Sources */ = {isa = PBXBuildFile; fileRef = 748D34E02148291E00E21A2F /* TopPerformerDataViewController.swift */; };
		7493BB8E2149852A003071A9 /* TopPerformersHeaderView.swift in Sources */ = {isa = PBXBuildFile; fileRef = 7493BB8C2149852A003071A9 /* TopPerformersHeaderView.swift */; };
		7493BB8F2149852A003071A9 /* TopPerformersHeaderView.xib in Resources */ = {isa = PBXBuildFile; fileRef = 7493BB8D2149852A003071A9 /* TopPerformersHeaderView.xib */; };
		74A33D8021C3F234009E25DE /* LicensesViewController.swift in Sources */ = {isa = PBXBuildFile; fileRef = 74A33D7F21C3F233009E25DE /* LicensesViewController.swift */; };
		74A95B5821C403EA00FEE953 /* pure-min.css in Resources */ = {isa = PBXBuildFile; fileRef = 74A95B5721C403EA00FEE953 /* pure-min.css */; };
		74AAF6A5212A04A900C612B0 /* ChartMarker.swift in Sources */ = {isa = PBXBuildFile; fileRef = 74AAF6A4212A04A900C612B0 /* ChartMarker.swift */; };
		74AFF2EA211B9B1B0038153A /* StoreStatsViewController.swift in Sources */ = {isa = PBXBuildFile; fileRef = 74AFF2E9211B9B1B0038153A /* StoreStatsViewController.swift */; };
		74B5713621CD7604008F9B8E /* SharingHelper.swift in Sources */ = {isa = PBXBuildFile; fileRef = 74B5713521CD7604008F9B8E /* SharingHelper.swift */; };
		74C6FEA521C2F1FA009286B6 /* AboutViewController.swift in Sources */ = {isa = PBXBuildFile; fileRef = 74C6FEA421C2F1FA009286B6 /* AboutViewController.swift */; };
		74D0A5302139CF1300E2919F /* String+Helpers.swift in Sources */ = {isa = PBXBuildFile; fileRef = 74D0A52F2139CF1300E2919F /* String+Helpers.swift */; };
		74E0F441211C9AE600A79CCE /* PeriodDataViewController.xib in Resources */ = {isa = PBXBuildFile; fileRef = 74E0F440211C9AE600A79CCE /* PeriodDataViewController.xib */; };
		74EC34A5225FE21F004BBC2E /* ProductLoaderViewController.swift in Sources */ = {isa = PBXBuildFile; fileRef = 74EC34A4225FE21F004BBC2E /* ProductLoaderViewController.swift */; };
		74EC34A8225FE69C004BBC2E /* ProductDetailsViewController.swift in Sources */ = {isa = PBXBuildFile; fileRef = 74EC34A6225FE69C004BBC2E /* ProductDetailsViewController.swift */; };
		74EC34A9225FE69C004BBC2E /* ProductDetailsViewController.xib in Resources */ = {isa = PBXBuildFile; fileRef = 74EC34A7225FE69C004BBC2E /* ProductDetailsViewController.xib */; };
		74F3015A2200EC0800931B9E /* NSDecimalNumberWooTests.swift in Sources */ = {isa = PBXBuildFile; fileRef = 74F301592200EC0800931B9E /* NSDecimalNumberWooTests.swift */; };
		74F9E9CD214C036400A3F2D2 /* NoPeriodDataTableViewCell.xib in Resources */ = {isa = PBXBuildFile; fileRef = 74F9E9CB214C036400A3F2D2 /* NoPeriodDataTableViewCell.xib */; };
		74F9E9CE214C036400A3F2D2 /* NoPeriodDataTableViewCell.swift in Sources */ = {isa = PBXBuildFile; fileRef = 74F9E9CC214C036400A3F2D2 /* NoPeriodDataTableViewCell.swift */; };
		86DBBB0BDEA3488E2BEBB314 /* Pods_WooCommerce.framework in Frameworks */ = {isa = PBXBuildFile; fileRef = BABE5E07DD787ECA6D2A76DE /* Pods_WooCommerce.framework */; };
		8CD41D4A21F8A7E300CF3C2B /* RELEASE-NOTES.txt in Resources */ = {isa = PBXBuildFile; fileRef = 8CD41D4921F8A7E300CF3C2B /* RELEASE-NOTES.txt */; };
		933A27372222354600C2143A /* Logging.swift in Sources */ = {isa = PBXBuildFile; fileRef = 933A27362222354600C2143A /* Logging.swift */; };
		934CB123224EAB150005CCB9 /* main.swift in Sources */ = {isa = PBXBuildFile; fileRef = 934CB122224EAB150005CCB9 /* main.swift */; };
		9379E1A32255365F006A6BE4 /* TestingMode.storyboard in Resources */ = {isa = PBXBuildFile; fileRef = 9379E1A22255365F006A6BE4 /* TestingMode.storyboard */; };
		9379E1A5225536AD006A6BE4 /* TestAssets.xcassets in Resources */ = {isa = PBXBuildFile; fileRef = 9379E1A4225536AD006A6BE4 /* TestAssets.xcassets */; };
		9379E1A6225537D0006A6BE4 /* TestingAppDelegate.swift in Sources */ = {isa = PBXBuildFile; fileRef = 934CB124224EAB540005CCB9 /* TestingAppDelegate.swift */; };
		93BCF01F20DC2CE200EBF7A1 /* bash_secrets.tpl in Resources */ = {isa = PBXBuildFile; fileRef = 93BCF01E20DC2CE200EBF7A1 /* bash_secrets.tpl */; };
		93FA787221CD2A1A00B663E5 /* CurrencySettingsTests.swift in Sources */ = {isa = PBXBuildFile; fileRef = 93FA787121CD2A1A00B663E5 /* CurrencySettingsTests.swift */; };
		93FA787421CD7E9E00B663E5 /* CurrencySettings.swift in Sources */ = {isa = PBXBuildFile; fileRef = 93FA787321CD7E9E00B663E5 /* CurrencySettings.swift */; };
		B50911302049E27A007D25DC /* DashboardViewController.swift in Sources */ = {isa = PBXBuildFile; fileRef = B509112D2049E27A007D25DC /* DashboardViewController.swift */; };
		B50911312049E27A007D25DC /* OrdersViewController.swift in Sources */ = {isa = PBXBuildFile; fileRef = B509112E2049E27A007D25DC /* OrdersViewController.swift */; };
		B50911322049E27A007D25DC /* SettingsViewController.swift in Sources */ = {isa = PBXBuildFile; fileRef = B509112F2049E27A007D25DC /* SettingsViewController.swift */; };
		B509FED121C041DF000076A9 /* Locale+Woo.swift in Sources */ = {isa = PBXBuildFile; fileRef = B509FED021C041DF000076A9 /* Locale+Woo.swift */; };
		B509FED321C05121000076A9 /* SupportManagerAdapter.swift in Sources */ = {isa = PBXBuildFile; fileRef = B509FED221C05121000076A9 /* SupportManagerAdapter.swift */; };
		B509FED521C052D1000076A9 /* MockupSupportManager.swift in Sources */ = {isa = PBXBuildFile; fileRef = B509FED421C052D1000076A9 /* MockupSupportManager.swift */; };
		B50BB4162141828F00AF0F3C /* FooterSpinnerView.swift in Sources */ = {isa = PBXBuildFile; fileRef = B50BB4152141828F00AF0F3C /* FooterSpinnerView.swift */; };
		B511ED27218A660E005787DC /* StringDescriptor.swift in Sources */ = {isa = PBXBuildFile; fileRef = B511ED26218A660E005787DC /* StringDescriptor.swift */; };
		B517EA18218B232700730EC4 /* StringFormatter+Notes.swift in Sources */ = {isa = PBXBuildFile; fileRef = B517EA17218B232700730EC4 /* StringFormatter+Notes.swift */; };
		B517EA1A218B2D2600730EC4 /* StringFormatterTests.swift in Sources */ = {isa = PBXBuildFile; fileRef = B517EA19218B2D2600730EC4 /* StringFormatterTests.swift */; };
		B517EA1D218B41F200730EC4 /* String+Woo.swift in Sources */ = {isa = PBXBuildFile; fileRef = B517EA1C218B41F200730EC4 /* String+Woo.swift */; };
		B5290ED9219B3FA900A6AF7F /* Date+Woo.swift in Sources */ = {isa = PBXBuildFile; fileRef = B5290ED8219B3FA900A6AF7F /* Date+Woo.swift */; };
		B53A569721123D3B000776C9 /* ResultsControllerUIKitTests.swift in Sources */ = {isa = PBXBuildFile; fileRef = B53A569621123D3B000776C9 /* ResultsControllerUIKitTests.swift */; };
		B53A569B21123E8E000776C9 /* MockupTableView.swift in Sources */ = {isa = PBXBuildFile; fileRef = B53A569A21123E8E000776C9 /* MockupTableView.swift */; };
		B53A569D21123EEB000776C9 /* MockupStorage.swift in Sources */ = {isa = PBXBuildFile; fileRef = B53A569C21123EEB000776C9 /* MockupStorage.swift */; };
		B53A56A22112470C000776C9 /* MockupStorage+Sample.swift in Sources */ = {isa = PBXBuildFile; fileRef = B53A56A12112470C000776C9 /* MockupStorage+Sample.swift */; };
		B53A56A42112483E000776C9 /* Constants.swift in Sources */ = {isa = PBXBuildFile; fileRef = B53A56A32112483D000776C9 /* Constants.swift */; };
		B53B3F37219C75AC00DF1EB6 /* OrderLoaderViewController.swift in Sources */ = {isa = PBXBuildFile; fileRef = B53B3F36219C75AC00DF1EB6 /* OrderLoaderViewController.swift */; };
		B53B3F39219C817800DF1EB6 /* UIStoryboard+Woo.swift in Sources */ = {isa = PBXBuildFile; fileRef = B53B3F38219C817800DF1EB6 /* UIStoryboard+Woo.swift */; };
		B53B898920D450AF00EDB467 /* SessionManagerTests.swift in Sources */ = {isa = PBXBuildFile; fileRef = B53B898820D450AF00EDB467 /* SessionManagerTests.swift */; };
		B53B898D20D462A000EDB467 /* DefaultStoresManager.swift in Sources */ = {isa = PBXBuildFile; fileRef = B53B898C20D462A000EDB467 /* DefaultStoresManager.swift */; };
		B541B2132189E7FD008FE7C1 /* ScannerWooTests.swift in Sources */ = {isa = PBXBuildFile; fileRef = B541B2122189E7FD008FE7C1 /* ScannerWooTests.swift */; };
		B541B2152189EEA1008FE7C1 /* Scanner+Helpers.swift in Sources */ = {isa = PBXBuildFile; fileRef = B541B2142189EEA1008FE7C1 /* Scanner+Helpers.swift */; };
		B541B2172189EED4008FE7C1 /* NSMutableAttributedString+Helpers.swift in Sources */ = {isa = PBXBuildFile; fileRef = B541B2162189EED4008FE7C1 /* NSMutableAttributedString+Helpers.swift */; };
		B541B21A2189F3A2008FE7C1 /* StringFormatter.swift in Sources */ = {isa = PBXBuildFile; fileRef = B541B2192189F3A2008FE7C1 /* StringFormatter.swift */; };
		B541B21C2189F3D8008FE7C1 /* StringStyles.swift in Sources */ = {isa = PBXBuildFile; fileRef = B541B21B2189F3D8008FE7C1 /* StringStyles.swift */; };
		B541B220218A007C008FE7C1 /* NSMutableParagraphStyle+Helpers.swift in Sources */ = {isa = PBXBuildFile; fileRef = B541B21F218A007C008FE7C1 /* NSMutableParagraphStyle+Helpers.swift */; };
		B541B223218A29A6008FE7C1 /* NSParagraphStyle+Woo.swift in Sources */ = {isa = PBXBuildFile; fileRef = B541B222218A29A6008FE7C1 /* NSParagraphStyle+Woo.swift */; };
		B541B226218A412C008FE7C1 /* UIFont+Woo.swift in Sources */ = {isa = PBXBuildFile; fileRef = B541B225218A412C008FE7C1 /* UIFont+Woo.swift */; };
		B54FBE552111F70700390F57 /* ResultsController+UIKit.swift in Sources */ = {isa = PBXBuildFile; fileRef = B54FBE542111F70700390F57 /* ResultsController+UIKit.swift */; };
		B55401692170D5E10067DC90 /* ChartPlaceholderView.swift in Sources */ = {isa = PBXBuildFile; fileRef = B55401682170D5E10067DC90 /* ChartPlaceholderView.swift */; };
		B554016B2170D6010067DC90 /* ChartPlaceholderView.xib in Resources */ = {isa = PBXBuildFile; fileRef = B554016A2170D6010067DC90 /* ChartPlaceholderView.xib */; };
		B554E1792152F20000F31188 /* UINavigationBar+Appearance.swift in Sources */ = {isa = PBXBuildFile; fileRef = B554E1782152F20000F31188 /* UINavigationBar+Appearance.swift */; };
		B554E17B2152F27200F31188 /* UILabel+Appearance.swift in Sources */ = {isa = PBXBuildFile; fileRef = B554E17A2152F27200F31188 /* UILabel+Appearance.swift */; };
		B555530D21B57DC300449E71 /* UserNotificationsCenterAdapter.swift in Sources */ = {isa = PBXBuildFile; fileRef = B555530C21B57DC300449E71 /* UserNotificationsCenterAdapter.swift */; };
		B555530F21B57DE700449E71 /* ApplicationAdapter.swift in Sources */ = {isa = PBXBuildFile; fileRef = B555530E21B57DE700449E71 /* ApplicationAdapter.swift */; };
		B555531121B57E6F00449E71 /* MockupApplicationAdapter.swift in Sources */ = {isa = PBXBuildFile; fileRef = B555531021B57E6F00449E71 /* MockupApplicationAdapter.swift */; };
		B555531321B57E8800449E71 /* MockupUserNotificationsCenterAdapter.swift in Sources */ = {isa = PBXBuildFile; fileRef = B555531221B57E8800449E71 /* MockupUserNotificationsCenterAdapter.swift */; };
		B557652B20F681E800185843 /* StoreTableViewCell.swift in Sources */ = {isa = PBXBuildFile; fileRef = B557652A20F681E800185843 /* StoreTableViewCell.swift */; };
		B557652D20F6827900185843 /* StoreTableViewCell.xib in Resources */ = {isa = PBXBuildFile; fileRef = B557652C20F6827900185843 /* StoreTableViewCell.xib */; };
		B559EBAF20A0BF8F00836CD4 /* README.md in Resources */ = {isa = PBXBuildFile; fileRef = B559EBAD20A0BF8E00836CD4 /* README.md */; };
		B559EBB020A0BF8F00836CD4 /* LICENSE in Resources */ = {isa = PBXBuildFile; fileRef = B559EBAE20A0BF8F00836CD4 /* LICENSE */; };
		B55BC1F121A878A30011A0C0 /* String+HTML.swift in Sources */ = {isa = PBXBuildFile; fileRef = B55BC1F021A878A30011A0C0 /* String+HTML.swift */; };
		B55BC1F321A8790F0011A0C0 /* StringHTMLTests.swift in Sources */ = {isa = PBXBuildFile; fileRef = B55BC1F221A8790F0011A0C0 /* StringHTMLTests.swift */; };
		B55D4BFD20B5CDE700D7A50F /* replace_secrets.rb in Resources */ = {isa = PBXBuildFile; fileRef = B55D4BFB20B5CDE600D7A50F /* replace_secrets.rb */; };
		B55D4C0620B6027200D7A50F /* AuthenticationManager.swift in Sources */ = {isa = PBXBuildFile; fileRef = B55D4C0520B6027100D7A50F /* AuthenticationManager.swift */; };
		B55D4C2720B717C000D7A50F /* UserAgent.swift in Sources */ = {isa = PBXBuildFile; fileRef = B55D4C2620B717C000D7A50F /* UserAgent.swift */; };
		B560D6862195BCA90027BB7E /* NoteDetailsHeaderTableViewCell.swift in Sources */ = {isa = PBXBuildFile; fileRef = B560D6852195BCA90027BB7E /* NoteDetailsHeaderTableViewCell.swift */; };
		B560D6882195BCC70027BB7E /* NoteDetailsHeaderTableViewCell.xib in Resources */ = {isa = PBXBuildFile; fileRef = B560D6872195BCC70027BB7E /* NoteDetailsHeaderTableViewCell.xib */; };
		B560D68A2195BD100027BB7E /* NoteDetailsCommentTableViewCell.xib in Resources */ = {isa = PBXBuildFile; fileRef = B560D6892195BD100027BB7E /* NoteDetailsCommentTableViewCell.xib */; };
		B560D68C2195BD1E0027BB7E /* NoteDetailsCommentTableViewCell.swift in Sources */ = {isa = PBXBuildFile; fileRef = B560D68B2195BD1D0027BB7E /* NoteDetailsCommentTableViewCell.swift */; };
		B56BBD16214820A70053A32D /* SyncCoordinatorTests.swift in Sources */ = {isa = PBXBuildFile; fileRef = B56BBD15214820A70053A32D /* SyncCoordinatorTests.swift */; };
		B56C721221B5B44000E5E85B /* PushNotificationsConfiguration.swift in Sources */ = {isa = PBXBuildFile; fileRef = B56C721121B5B44000E5E85B /* PushNotificationsConfiguration.swift */; };
		B56C721421B5BBC000E5E85B /* MockupStoresManager.swift in Sources */ = {isa = PBXBuildFile; fileRef = B56C721321B5BBC000E5E85B /* MockupStoresManager.swift */; };
		B56DB3CA2049BFAA00D4AA8E /* AppDelegate.swift in Sources */ = {isa = PBXBuildFile; fileRef = B56DB3C92049BFAA00D4AA8E /* AppDelegate.swift */; };
		B56DB3CF2049BFAA00D4AA8E /* Main.storyboard in Resources */ = {isa = PBXBuildFile; fileRef = B56DB3CD2049BFAA00D4AA8E /* Main.storyboard */; };
		B56DB3D42049BFAA00D4AA8E /* Assets.xcassets in Resources */ = {isa = PBXBuildFile; fileRef = B56DB3D32049BFAA00D4AA8E /* Assets.xcassets */; };
		B56DB3D72049BFAA00D4AA8E /* LaunchScreen.storyboard in Resources */ = {isa = PBXBuildFile; fileRef = B56DB3D52049BFAA00D4AA8E /* LaunchScreen.storyboard */; };
		B5718D6521B56B400026C9F0 /* PushNotificationsManagerTests.swift in Sources */ = {isa = PBXBuildFile; fileRef = B5718D6421B56B3F0026C9F0 /* PushNotificationsManagerTests.swift */; };
		B573B1A0219DC2690081C78C /* Localizable.strings in Resources */ = {isa = PBXBuildFile; fileRef = B573B19D219DC2690081C78C /* Localizable.strings */; };
		B57B678A2107546E00AF8905 /* Address+Woo.swift in Sources */ = {isa = PBXBuildFile; fileRef = B57B67892107546E00AF8905 /* Address+Woo.swift */; };
		B57B678E21078C5400AF8905 /* OrderItemViewModel.swift in Sources */ = {isa = PBXBuildFile; fileRef = B57B678D21078C5400AF8905 /* OrderItemViewModel.swift */; };
		B57C5C9221B80E3C00FF82B2 /* APNSDevice+Woo.swift in Sources */ = {isa = PBXBuildFile; fileRef = B57C5C9121B80E3B00FF82B2 /* APNSDevice+Woo.swift */; };
		B57C5C9421B80E4700FF82B2 /* Data+Woo.swift in Sources */ = {isa = PBXBuildFile; fileRef = B57C5C9321B80E4700FF82B2 /* Data+Woo.swift */; };
		B57C5C9621B80E5500FF82B2 /* Dictionary+Woo.swift in Sources */ = {isa = PBXBuildFile; fileRef = B57C5C9521B80E5400FF82B2 /* Dictionary+Woo.swift */; };
		B57C5C9921B80E7100FF82B2 /* DictionaryWooTests.swift in Sources */ = {isa = PBXBuildFile; fileRef = B57C5C9721B80E7100FF82B2 /* DictionaryWooTests.swift */; };
		B57C5C9A21B80E7100FF82B2 /* DataWooTests.swift in Sources */ = {isa = PBXBuildFile; fileRef = B57C5C9821B80E7100FF82B2 /* DataWooTests.swift */; };
		B57C5C9E21B80E8300FF82B2 /* SessionManager+Internal.swift in Sources */ = {isa = PBXBuildFile; fileRef = B57C5C9C21B80E8200FF82B2 /* SessionManager+Internal.swift */; };
		B57C5C9F21B80E8300FF82B2 /* SampleError.swift in Sources */ = {isa = PBXBuildFile; fileRef = B57C5C9D21B80E8200FF82B2 /* SampleError.swift */; };
		B57C743D20F5493300EEFC87 /* AccountHeaderView.swift in Sources */ = {isa = PBXBuildFile; fileRef = B57C743C20F5493300EEFC87 /* AccountHeaderView.swift */; };
		B57C744320F54F1C00EEFC87 /* AccountHeaderView.xib in Resources */ = {isa = PBXBuildFile; fileRef = B57C744220F54F1C00EEFC87 /* AccountHeaderView.xib */; };
		B57C744520F55BA600EEFC87 /* NSObject+Helpers.swift in Sources */ = {isa = PBXBuildFile; fileRef = B57C744420F55BA600EEFC87 /* NSObject+Helpers.swift */; };
		B57C744720F55BC800EEFC87 /* UIView+Helpers.swift in Sources */ = {isa = PBXBuildFile; fileRef = B57C744620F55BC800EEFC87 /* UIView+Helpers.swift */; };
		B57C744A20F5649300EEFC87 /* EmptyStoresTableViewCell.swift in Sources */ = {isa = PBXBuildFile; fileRef = B57C744920F5649300EEFC87 /* EmptyStoresTableViewCell.swift */; };
		B57C744C20F564B400EEFC87 /* EmptyStoresTableViewCell.xib in Resources */ = {isa = PBXBuildFile; fileRef = B57C744B20F564B400EEFC87 /* EmptyStoresTableViewCell.xib */; };
		B57C744E20F56E3800EEFC87 /* UITableViewCell+Helpers.swift in Sources */ = {isa = PBXBuildFile; fileRef = B57C744D20F56E3800EEFC87 /* UITableViewCell+Helpers.swift */; };
		B57C745120F56EE900EEFC87 /* UITableViewCellHelpersTests.swift in Sources */ = {isa = PBXBuildFile; fileRef = B57C745020F56EE900EEFC87 /* UITableViewCellHelpersTests.swift */; };
		B582F95920FFCEAA0060934A /* UITableViewHeaderFooterView+Helpers.swift in Sources */ = {isa = PBXBuildFile; fileRef = B582F95820FFCEAA0060934A /* UITableViewHeaderFooterView+Helpers.swift */; };
		B586906621A5F4B1001F1EFC /* UINavigationController+Woo.swift in Sources */ = {isa = PBXBuildFile; fileRef = B586906521A5F4B1001F1EFC /* UINavigationController+Woo.swift */; };
		B58B4AB22108F01700076FDD /* NoticeView.swift in Sources */ = {isa = PBXBuildFile; fileRef = B58B4AAF2108F01400076FDD /* NoticeView.swift */; };
		B58B4AB32108F01700076FDD /* DefaultNoticePresenter.swift in Sources */ = {isa = PBXBuildFile; fileRef = B58B4AB02108F01600076FDD /* DefaultNoticePresenter.swift */; };
		B58B4AB62108F11C00076FDD /* Notice.swift in Sources */ = {isa = PBXBuildFile; fileRef = B58B4AB52108F11C00076FDD /* Notice.swift */; };
		B58B4AB82108F14700076FDD /* NoticeNotificationInfo.swift in Sources */ = {isa = PBXBuildFile; fileRef = B58B4AB72108F14700076FDD /* NoticeNotificationInfo.swift */; };
		B58B4AC02108FF6100076FDD /* Array+Helpers.swift in Sources */ = {isa = PBXBuildFile; fileRef = B58B4ABF2108FF6100076FDD /* Array+Helpers.swift */; };
		B5980A6121AC878900EBF596 /* UIDevice+Woo.swift in Sources */ = {isa = PBXBuildFile; fileRef = B5980A6021AC878900EBF596 /* UIDevice+Woo.swift */; };
		B5980A6321AC879F00EBF596 /* Bundle+Woo.swift in Sources */ = {isa = PBXBuildFile; fileRef = B5980A6221AC879F00EBF596 /* Bundle+Woo.swift */; };
		B5980A6521AC905C00EBF596 /* UIDeviceWooTests.swift in Sources */ = {isa = PBXBuildFile; fileRef = B5980A6421AC905C00EBF596 /* UIDeviceWooTests.swift */; };
		B5980A6721AC91AA00EBF596 /* BundleWooTests.swift in Sources */ = {isa = PBXBuildFile; fileRef = B5980A6621AC91AA00EBF596 /* BundleWooTests.swift */; };
		B59C09D92188CBB100AB41D6 /* Array+Notes.swift in Sources */ = {isa = PBXBuildFile; fileRef = B59C09D82188CBB100AB41D6 /* Array+Notes.swift */; };
		B59C09DC2188D70200AB41D6 /* Notifications.storyboard in Resources */ = {isa = PBXBuildFile; fileRef = B59C09DB2188D70200AB41D6 /* Notifications.storyboard */; };
		B59D1EDF219072CC009D1978 /* ProductReviewTableViewCell.swift in Sources */ = {isa = PBXBuildFile; fileRef = B59D1EDE219072CC009D1978 /* ProductReviewTableViewCell.swift */; };
		B59D1EE121907304009D1978 /* ProductReviewTableViewCell.xib in Resources */ = {isa = PBXBuildFile; fileRef = B59D1EE021907304009D1978 /* ProductReviewTableViewCell.xib */; };
		B59D1EE321907C7B009D1978 /* NSAttributedString+Helpers.swift in Sources */ = {isa = PBXBuildFile; fileRef = B59D1EE221907C7B009D1978 /* NSAttributedString+Helpers.swift */; };
		B59D1EE5219080B4009D1978 /* Note+Woo.swift in Sources */ = {isa = PBXBuildFile; fileRef = B59D1EE4219080B4009D1978 /* Note+Woo.swift */; };
		B59D1EE821908A08009D1978 /* Noticons.ttf in Resources */ = {isa = PBXBuildFile; fileRef = B59D1EE6219089A3009D1978 /* Noticons.ttf */; };
		B59D1EEA2190AE96009D1978 /* StorageNote+Woo.swift in Sources */ = {isa = PBXBuildFile; fileRef = B59D1EE92190AE96009D1978 /* StorageNote+Woo.swift */; };
		B59D1EEC2190B08B009D1978 /* Age.swift in Sources */ = {isa = PBXBuildFile; fileRef = B59D1EEB2190B08B009D1978 /* Age.swift */; };
		B59D49CD219B587E006BF0AD /* UILabel+OrderStatus.swift in Sources */ = {isa = PBXBuildFile; fileRef = B59D49CC219B587E006BF0AD /* UILabel+OrderStatus.swift */; };
		B5A56BF0219F2CE90065A902 /* VerticalButton.swift in Sources */ = {isa = PBXBuildFile; fileRef = B5A56BEF219F2CE90065A902 /* VerticalButton.swift */; };
		B5A56BF3219F46470065A902 /* UIButton+Animations.swift in Sources */ = {isa = PBXBuildFile; fileRef = B5A56BF2219F46470065A902 /* UIButton+Animations.swift */; };
		B5A56BF5219F5AB20065A902 /* NSNotificationName+Woo.swift in Sources */ = {isa = PBXBuildFile; fileRef = B5A56BF4219F5AB20065A902 /* NSNotificationName+Woo.swift */; };
		B5A82EE221025C450053ADC8 /* FulfillViewController.swift in Sources */ = {isa = PBXBuildFile; fileRef = B5A82EE121025C450053ADC8 /* FulfillViewController.swift */; };
		B5A82EE521025E550053ADC8 /* FulfillViewController.xib in Resources */ = {isa = PBXBuildFile; fileRef = B5A82EE421025E550053ADC8 /* FulfillViewController.xib */; };
		B5A82EE7210263460053ADC8 /* UIViewController+Helpers.swift in Sources */ = {isa = PBXBuildFile; fileRef = B5A82EE6210263460053ADC8 /* UIViewController+Helpers.swift */; };
		B5A8532220BDBFAF00FAAB4D /* CircularImageView.swift in Sources */ = {isa = PBXBuildFile; fileRef = B5A8532120BDBFAE00FAAB4D /* CircularImageView.swift */; };
		B5A8F8A920B84D3F00D211DE /* ApiCredentials.swift in Sources */ = {isa = PBXBuildFile; fileRef = B5A8F8A720B84D3F00D211DE /* ApiCredentials.swift */; };
		B5A8F8AD20B88D9900D211DE /* LoginPrologueViewController.swift in Sources */ = {isa = PBXBuildFile; fileRef = B5A8F8AC20B88D9900D211DE /* LoginPrologueViewController.swift */; };
		B5A8F8AF20B88DCC00D211DE /* LoginPrologueViewController.xib in Resources */ = {isa = PBXBuildFile; fileRef = B5A8F8AE20B88DCC00D211DE /* LoginPrologueViewController.xib */; };
		B5AA7B3D20ED5D15004DA14F /* SessionManager.swift in Sources */ = {isa = PBXBuildFile; fileRef = B5AA7B3C20ED5D15004DA14F /* SessionManager.swift */; };
		B5AA7B3F20ED81C2004DA14F /* UserDefaults+Woo.swift in Sources */ = {isa = PBXBuildFile; fileRef = B5AA7B3E20ED81C2004DA14F /* UserDefaults+Woo.swift */; };
		B5BBD6DE21B1703700E3207E /* PushNotificationsManager.swift in Sources */ = {isa = PBXBuildFile; fileRef = B5BBD6DD21B1703600E3207E /* PushNotificationsManager.swift */; };
		B5BE75DB213F1D1E00909A14 /* OverlayMessageView.swift in Sources */ = {isa = PBXBuildFile; fileRef = B5BE75DA213F1D1E00909A14 /* OverlayMessageView.swift */; };
		B5BE75DD213F1D3D00909A14 /* OverlayMessageView.xib in Resources */ = {isa = PBXBuildFile; fileRef = B5BE75DC213F1D3D00909A14 /* OverlayMessageView.xib */; };
		B5C3876421C41B9F006CE970 /* UIApplication+Woo.swift in Sources */ = {isa = PBXBuildFile; fileRef = B5C3876321C41B9F006CE970 /* UIApplication+Woo.swift */; };
		B5C3B5E320D189E60072CB9D /* Networking.framework in Frameworks */ = {isa = PBXBuildFile; fileRef = B5C3B5E220D189E60072CB9D /* Networking.framework */; };
		B5C3B5E520D189EA0072CB9D /* Storage.framework in Frameworks */ = {isa = PBXBuildFile; fileRef = B5C3B5E420D189EA0072CB9D /* Storage.framework */; };
		B5C3B5E720D189ED0072CB9D /* Yosemite.framework in Frameworks */ = {isa = PBXBuildFile; fileRef = B5C3B5E620D189ED0072CB9D /* Yosemite.framework */; };
		B5C3B5E820D189F30072CB9D /* Networking.framework in Embed Frameworks */ = {isa = PBXBuildFile; fileRef = B5C3B5E220D189E60072CB9D /* Networking.framework */; settings = {ATTRIBUTES = (CodeSignOnCopy, RemoveHeadersOnCopy, ); }; };
		B5C3B5E920D189F70072CB9D /* Yosemite.framework in Embed Frameworks */ = {isa = PBXBuildFile; fileRef = B5C3B5E620D189ED0072CB9D /* Yosemite.framework */; settings = {ATTRIBUTES = (CodeSignOnCopy, RemoveHeadersOnCopy, ); }; };
		B5C3B5EA20D189FC0072CB9D /* Storage.framework in Embed Frameworks */ = {isa = PBXBuildFile; fileRef = B5C3B5E420D189EA0072CB9D /* Storage.framework */; settings = {ATTRIBUTES = (CodeSignOnCopy, RemoveHeadersOnCopy, ); }; };
		B5C6CE612190D28E00515926 /* NSAttributedStringHelperTests.swift in Sources */ = {isa = PBXBuildFile; fileRef = B5C6CE602190D28E00515926 /* NSAttributedStringHelperTests.swift */; };
		B5D1AFB420BC445A00DB0E8C /* Images.xcassets in Resources */ = {isa = PBXBuildFile; fileRef = B5D1AFB320BC445900DB0E8C /* Images.xcassets */; };
		B5D1AFB820BC510200DB0E8C /* UIImage+Woo.swift in Sources */ = {isa = PBXBuildFile; fileRef = B5D1AFB720BC510200DB0E8C /* UIImage+Woo.swift */; };
		B5D1AFBA20BC515600DB0E8C /* UIColor+Woo.swift in Sources */ = {isa = PBXBuildFile; fileRef = B5D1AFB920BC515600DB0E8C /* UIColor+Woo.swift */; };
		B5D1AFC020BC67C200DB0E8C /* WooConstants.swift in Sources */ = {isa = PBXBuildFile; fileRef = B5D1AFBF20BC67C200DB0E8C /* WooConstants.swift */; };
		B5D1AFC620BC7B7300DB0E8C /* StorePickerViewController.swift in Sources */ = {isa = PBXBuildFile; fileRef = B5D1AFC520BC7B7300DB0E8C /* StorePickerViewController.swift */; };
		B5D1AFC820BC7B9600DB0E8C /* StorePickerViewController.xib in Resources */ = {isa = PBXBuildFile; fileRef = B5D1AFC720BC7B9600DB0E8C /* StorePickerViewController.xib */; };
		B5D6DC54214802740003E48A /* SyncCoordinator.swift in Sources */ = {isa = PBXBuildFile; fileRef = B5D6DC53214802740003E48A /* SyncCoordinator.swift */; };
		B5DB01B52114AB2D00A4F797 /* CrashLogging.swift in Sources */ = {isa = PBXBuildFile; fileRef = B5DB01B42114AB2D00A4F797 /* CrashLogging.swift */; };
		B5DBF3C320E1484400B53AED /* StoresManagerTests.swift in Sources */ = {isa = PBXBuildFile; fileRef = B5DBF3C220E1484400B53AED /* StoresManagerTests.swift */; };
		B5DBF3C520E148E000B53AED /* DeauthenticatedState.swift in Sources */ = {isa = PBXBuildFile; fileRef = B5DBF3C420E148E000B53AED /* DeauthenticatedState.swift */; };
		B5DBF3CB20E149CC00B53AED /* AuthenticatedState.swift in Sources */ = {isa = PBXBuildFile; fileRef = B5DBF3CA20E149CC00B53AED /* AuthenticatedState.swift */; };
		B5F04D952194F2A300501EE1 /* NoteDetailsRow.swift in Sources */ = {isa = PBXBuildFile; fileRef = B5F04D942194F2A300501EE1 /* NoteDetailsRow.swift */; };
		B5F355EF21CD500200A7077A /* SearchViewController.swift in Sources */ = {isa = PBXBuildFile; fileRef = B5F355EE21CD500200A7077A /* SearchViewController.swift */; };
		B5F355F121CD504400A7077A /* SearchViewController.xib in Resources */ = {isa = PBXBuildFile; fileRef = B5F355F021CD504400A7077A /* SearchViewController.xib */; };
		B5F571A421BEC90D0010D1B8 /* NoteDetailsHeaderPlainTableViewCell.swift in Sources */ = {isa = PBXBuildFile; fileRef = B5F571A321BEC90D0010D1B8 /* NoteDetailsHeaderPlainTableViewCell.swift */; };
		B5F571A621BEC92A0010D1B8 /* NoteDetailsHeaderPlainTableViewCell.xib in Resources */ = {isa = PBXBuildFile; fileRef = B5F571A521BEC92A0010D1B8 /* NoteDetailsHeaderPlainTableViewCell.xib */; };
		B5F571A921BEECA50010D1B8 /* Responses in Resources */ = {isa = PBXBuildFile; fileRef = B5F571A821BEECA50010D1B8 /* Responses */; };
		B5F571AB21BEECB60010D1B8 /* NoteWooTests.swift in Sources */ = {isa = PBXBuildFile; fileRef = B5F571AA21BEECB60010D1B8 /* NoteWooTests.swift */; };
		B5F571B021BF149D0010D1B8 /* o.caf in Resources */ = {isa = PBXBuildFile; fileRef = B5F571AF21BF149D0010D1B8 /* o.caf */; };
		B5F8B7E02194759100DAB7E2 /* ReviewDetailsViewController.swift in Sources */ = {isa = PBXBuildFile; fileRef = B5F8B7DF2194759100DAB7E2 /* ReviewDetailsViewController.swift */; };
		B5F8B7E5219478FA00DAB7E2 /* ReviewDetailsViewController.xib in Resources */ = {isa = PBXBuildFile; fileRef = B5F8B7E4219478FA00DAB7E2 /* ReviewDetailsViewController.xib */; };
		B5FD110E21D3CB8500560344 /* OrderTableViewCell.xib in Resources */ = {isa = PBXBuildFile; fileRef = B5FD110D21D3CB8500560344 /* OrderTableViewCell.xib */; };
		B5FD111221D3CE7700560344 /* NewNoteViewController.xib in Resources */ = {isa = PBXBuildFile; fileRef = B5FD111121D3CE7700560344 /* NewNoteViewController.xib */; };
		B5FD111621D3F13700560344 /* BordersView.swift in Sources */ = {isa = PBXBuildFile; fileRef = B5FD111521D3F13700560344 /* BordersView.swift */; };
		B873E8F8E103966D2182EE67 /* Pods_WooCommerceTests.framework in Frameworks */ = {isa = PBXBuildFile; fileRef = 6DC4526F9A7357761197EBF0 /* Pods_WooCommerceTests.framework */; };
		CE021535215BE3AB00C19555 /* LoginNavigationController+Woo.swift in Sources */ = {isa = PBXBuildFile; fileRef = CE021534215BE3AB00C19555 /* LoginNavigationController+Woo.swift */; };
		CE0F17CF22A8105800964A63 /* ReadMoreTableViewCell.swift in Sources */ = {isa = PBXBuildFile; fileRef = CE0F17CD22A8105800964A63 /* ReadMoreTableViewCell.swift */; };
		CE0F17D022A8105800964A63 /* ReadMoreTableViewCell.xib in Resources */ = {isa = PBXBuildFile; fileRef = CE0F17CE22A8105800964A63 /* ReadMoreTableViewCell.xib */; };
		CE0F17D222A8308900964A63 /* FancyAlertController+PurchaseNote.swift in Sources */ = {isa = PBXBuildFile; fileRef = CE0F17D122A8308900964A63 /* FancyAlertController+PurchaseNote.swift */; };
		CE14452E2188C11700A991D8 /* ZendeskManager.swift in Sources */ = {isa = PBXBuildFile; fileRef = CE14452D2188C11700A991D8 /* ZendeskManager.swift */; };
		CE15524A21FFB10100EAA690 /* ApplicationLogViewController.swift in Sources */ = {isa = PBXBuildFile; fileRef = CE15524921FFB10100EAA690 /* ApplicationLogViewController.swift */; };
		CE16177A21B7192A00B82A47 /* AuthenticationConstants.swift in Sources */ = {isa = PBXBuildFile; fileRef = CE16177921B7192A00B82A47 /* AuthenticationConstants.swift */; };
		CE1AFE622200B1BD00432745 /* ApplicationLogDetailViewController.swift in Sources */ = {isa = PBXBuildFile; fileRef = CE1AFE612200B1BD00432745 /* ApplicationLogDetailViewController.swift */; };
		CE1CCB402056F21C000EE3AC /* Style.swift in Sources */ = {isa = PBXBuildFile; fileRef = CE1CCB3F2056F21C000EE3AC /* Style.swift */; };
		CE1CCB4B20570B1F000EE3AC /* OrderTableViewCell.swift in Sources */ = {isa = PBXBuildFile; fileRef = CE1CCB4A20570B1F000EE3AC /* OrderTableViewCell.swift */; };
		CE1D5A55228A0AD200DF3715 /* TwoColumnTableViewCell.swift in Sources */ = {isa = PBXBuildFile; fileRef = CE1D5A53228A0AD200DF3715 /* TwoColumnTableViewCell.swift */; };
		CE1D5A56228A0AD200DF3715 /* TwoColumnTableViewCell.xib in Resources */ = {isa = PBXBuildFile; fileRef = CE1D5A54228A0AD200DF3715 /* TwoColumnTableViewCell.xib */; };
		CE1D5A59228A1C2C00DF3715 /* ProductReviewsTableViewCell.swift in Sources */ = {isa = PBXBuildFile; fileRef = CE1D5A57228A1C2C00DF3715 /* ProductReviewsTableViewCell.swift */; };
		CE1D5A5A228A1C2C00DF3715 /* ProductReviewsTableViewCell.xib in Resources */ = {isa = PBXBuildFile; fileRef = CE1D5A58228A1C2C00DF3715 /* ProductReviewsTableViewCell.xib */; };
		CE1EC8C520B46819009762BF /* PaymentTableViewCell.swift in Sources */ = {isa = PBXBuildFile; fileRef = CE1EC8C320B46819009762BF /* PaymentTableViewCell.swift */; };
		CE1EC8C620B46819009762BF /* PaymentTableViewCell.xib in Resources */ = {isa = PBXBuildFile; fileRef = CE1EC8C420B46819009762BF /* PaymentTableViewCell.xib */; };
		CE1EC8C820B478B6009762BF /* TwoColumnLabelView.xib in Resources */ = {isa = PBXBuildFile; fileRef = CE1EC8C720B478B6009762BF /* TwoColumnLabelView.xib */; };
		CE1EC8CA20B479F1009762BF /* TwoColumnLabelView.swift in Sources */ = {isa = PBXBuildFile; fileRef = CE1EC8C920B479F1009762BF /* TwoColumnLabelView.swift */; };
		CE1EC8EC20B8A3FF009762BF /* LeftImageTableViewCell.swift in Sources */ = {isa = PBXBuildFile; fileRef = CE1EC8EA20B8A3FF009762BF /* LeftImageTableViewCell.swift */; };
		CE1EC8F020B8A408009762BF /* OrderNoteTableViewCell.xib in Resources */ = {isa = PBXBuildFile; fileRef = CE1EC8EE20B8A408009762BF /* OrderNoteTableViewCell.xib */; };
		CE1EC8F120B8A408009762BF /* OrderNoteTableViewCell.swift in Sources */ = {isa = PBXBuildFile; fileRef = CE1EC8EF20B8A408009762BF /* OrderNoteTableViewCell.swift */; };
		CE1F51252064179A00C6C810 /* UILabel+Helpers.swift in Sources */ = {isa = PBXBuildFile; fileRef = CE1F51242064179A00C6C810 /* UILabel+Helpers.swift */; };
		CE1F51272064345B00C6C810 /* UIColor+Helpers.swift in Sources */ = {isa = PBXBuildFile; fileRef = CE1F51262064345B00C6C810 /* UIColor+Helpers.swift */; };
		CE1F512920697F0100C6C810 /* UIFont+Helpers.swift in Sources */ = {isa = PBXBuildFile; fileRef = CE1F512820697F0100C6C810 /* UIFont+Helpers.swift */; };
		CE1F512B206985DF00C6C810 /* PaddedLabel.swift in Sources */ = {isa = PBXBuildFile; fileRef = CE1F512A206985DF00C6C810 /* PaddedLabel.swift */; };
		CE21B3D720FE669A00A259D5 /* BasicTableViewCell.swift in Sources */ = {isa = PBXBuildFile; fileRef = CE21B3D520FE669A00A259D5 /* BasicTableViewCell.swift */; };
		CE21B3D820FE669A00A259D5 /* BasicTableViewCell.xib in Resources */ = {isa = PBXBuildFile; fileRef = CE21B3D620FE669A00A259D5 /* BasicTableViewCell.xib */; };
		CE21B3DD20FF9BC200A259D5 /* ProductListViewController.swift in Sources */ = {isa = PBXBuildFile; fileRef = CE21B3DC20FF9BC200A259D5 /* ProductListViewController.swift */; };
		CE21B3E020FFC59700A259D5 /* ProductDetailsTableViewCell.swift in Sources */ = {isa = PBXBuildFile; fileRef = CE21B3DE20FFC59700A259D5 /* ProductDetailsTableViewCell.swift */; };
		CE21B3E120FFC59700A259D5 /* ProductDetailsTableViewCell.xib in Resources */ = {isa = PBXBuildFile; fileRef = CE21B3DF20FFC59700A259D5 /* ProductDetailsTableViewCell.xib */; };
		CE22571B20E16FBC0037F478 /* LeftImageTableViewCell.xib in Resources */ = {isa = PBXBuildFile; fileRef = CE1EC8EB20B8A3FF009762BF /* LeftImageTableViewCell.xib */; };
		CE227097228F152400C0626C /* WooBasicTableViewCell.swift in Sources */ = {isa = PBXBuildFile; fileRef = CE227096228F152400C0626C /* WooBasicTableViewCell.swift */; };
		CE227099228F180B00C0626C /* WooBasicTableViewCell.xib in Resources */ = {isa = PBXBuildFile; fileRef = CE227098228F180B00C0626C /* WooBasicTableViewCell.xib */; };
		CE22709B228F362600C0626C /* ProductDetailsViewModel.swift in Sources */ = {isa = PBXBuildFile; fileRef = CE22709A228F362600C0626C /* ProductDetailsViewModel.swift */; };
		CE22709F2293052700C0626C /* WebviewHelper.swift in Sources */ = {isa = PBXBuildFile; fileRef = CE22709E2293052700C0626C /* WebviewHelper.swift */; };
		CE22E3F72170E23C005A6BEF /* PrivacySettingsViewController.swift in Sources */ = {isa = PBXBuildFile; fileRef = CE22E3F62170E23C005A6BEF /* PrivacySettingsViewController.swift */; };
		CE22E3FB21714776005A6BEF /* TopLeftImageTableViewCell.swift in Sources */ = {isa = PBXBuildFile; fileRef = CE22E3F921714776005A6BEF /* TopLeftImageTableViewCell.swift */; };
		CE22E3FC21714776005A6BEF /* TopLeftImageTableViewCell.xib in Resources */ = {isa = PBXBuildFile; fileRef = CE22E3FA21714776005A6BEF /* TopLeftImageTableViewCell.xib */; };
		CE2409F1215D12D30091F887 /* WooNavigationController.swift in Sources */ = {isa = PBXBuildFile; fileRef = CE2409F0215D12D30091F887 /* WooNavigationController.swift */; };
		CE24BCCF212DE8A6001CD12E /* HeadlineLabelTableViewCell.swift in Sources */ = {isa = PBXBuildFile; fileRef = CE24BCCD212DE8A6001CD12E /* HeadlineLabelTableViewCell.swift */; };
		CE24BCD0212DE8A6001CD12E /* HeadlineLabelTableViewCell.xib in Resources */ = {isa = PBXBuildFile; fileRef = CE24BCCE212DE8A6001CD12E /* HeadlineLabelTableViewCell.xib */; };
		CE24BCD8212F25D4001CD12E /* StorageOrder+Woo.swift in Sources */ = {isa = PBXBuildFile; fileRef = CE24BCD7212F25D4001CD12E /* StorageOrder+Woo.swift */; };
		CE263DE8206ACE3E0015A693 /* MainTabBarController.swift in Sources */ = {isa = PBXBuildFile; fileRef = CE263DE7206ACE3E0015A693 /* MainTabBarController.swift */; };
		CE27257C21924A8C002B22EB /* HelpAndSupportViewController.swift in Sources */ = {isa = PBXBuildFile; fileRef = CE27257B21924A8C002B22EB /* HelpAndSupportViewController.swift */; };
		CE27257F21925AE8002B22EB /* ValueOneTableViewCell.swift in Sources */ = {isa = PBXBuildFile; fileRef = CE27257D21925AE8002B22EB /* ValueOneTableViewCell.swift */; };
		CE27258021925AE8002B22EB /* ValueOneTableViewCell.xib in Resources */ = {isa = PBXBuildFile; fileRef = CE27257E21925AE8002B22EB /* ValueOneTableViewCell.xib */; };
		CE32B10B20BEDE05006FBCF4 /* TwoColumnSectionHeaderView.xib in Resources */ = {isa = PBXBuildFile; fileRef = CE32B10A20BEDE05006FBCF4 /* TwoColumnSectionHeaderView.xib */; };
		CE32B10D20BEDE1C006FBCF4 /* TwoColumnSectionHeaderView.swift in Sources */ = {isa = PBXBuildFile; fileRef = CE32B10C20BEDE1C006FBCF4 /* TwoColumnSectionHeaderView.swift */; };
		CE32B11520BF8779006FBCF4 /* FulfillButtonTableViewCell.swift in Sources */ = {isa = PBXBuildFile; fileRef = CE32B11320BF8779006FBCF4 /* FulfillButtonTableViewCell.swift */; };
		CE32B11620BF8779006FBCF4 /* FulfillButtonTableViewCell.xib in Resources */ = {isa = PBXBuildFile; fileRef = CE32B11420BF8779006FBCF4 /* FulfillButtonTableViewCell.xib */; };
		CE32B11A20BF8E32006FBCF4 /* UIButton+Helpers.swift in Sources */ = {isa = PBXBuildFile; fileRef = CE32B11920BF8E32006FBCF4 /* UIButton+Helpers.swift */; };
		CE37C04422984E81008DCB39 /* PickListTableViewCell.swift in Sources */ = {isa = PBXBuildFile; fileRef = CE37C04222984E81008DCB39 /* PickListTableViewCell.swift */; };
		CE37C04522984E81008DCB39 /* PickListTableViewCell.xib in Resources */ = {isa = PBXBuildFile; fileRef = CE37C04322984E81008DCB39 /* PickListTableViewCell.xib */; };
		CE4296B920A5E9E400B2AFBD /* CNContact+Helpers.swift in Sources */ = {isa = PBXBuildFile; fileRef = CE4296B820A5E9E400B2AFBD /* CNContact+Helpers.swift */; };
		CE4DA5C621DD755E00074607 /* CurrencyFormatter.swift in Sources */ = {isa = PBXBuildFile; fileRef = CE4DA5C521DD755E00074607 /* CurrencyFormatter.swift */; };
		CE4DA5C821DD759400074607 /* CurrencyFormatterTests.swift in Sources */ = {isa = PBXBuildFile; fileRef = CE4DA5C721DD759400074607 /* CurrencyFormatterTests.swift */; };
		CE4DA5CA21DEA78E00074607 /* NSDecimalNumber+Helpers.swift in Sources */ = {isa = PBXBuildFile; fileRef = CE4DA5C921DEA78E00074607 /* NSDecimalNumber+Helpers.swift */; };
		CE4DDB7B20DD312400D32EC8 /* DateFormatter+Helpers.swift in Sources */ = {isa = PBXBuildFile; fileRef = CE4DDB7A20DD312400D32EC8 /* DateFormatter+Helpers.swift */; };
		CE50345A21B1F8F7007573C6 /* ZendeskManagerTests.swift in Sources */ = {isa = PBXBuildFile; fileRef = CE50345621B1F26C007573C6 /* ZendeskManagerTests.swift */; };
		CE583A0421076C0100D73C1C /* NewNoteViewController.swift in Sources */ = {isa = PBXBuildFile; fileRef = CE583A0321076C0100D73C1C /* NewNoteViewController.swift */; };
		CE583A072107849F00D73C1C /* SwitchTableViewCell.swift in Sources */ = {isa = PBXBuildFile; fileRef = CE583A052107849F00D73C1C /* SwitchTableViewCell.swift */; };
		CE583A082107849F00D73C1C /* SwitchTableViewCell.xib in Resources */ = {isa = PBXBuildFile; fileRef = CE583A062107849F00D73C1C /* SwitchTableViewCell.xib */; };
		CE583A0B2107937F00D73C1C /* TextViewTableViewCell.swift in Sources */ = {isa = PBXBuildFile; fileRef = CE583A092107937F00D73C1C /* TextViewTableViewCell.swift */; };
		CE583A0C2107937F00D73C1C /* TextViewTableViewCell.xib in Resources */ = {isa = PBXBuildFile; fileRef = CE583A0A2107937F00D73C1C /* TextViewTableViewCell.xib */; };
		CE85535D209B5BB700938BDC /* OrderDetailsViewModel.swift in Sources */ = {isa = PBXBuildFile; fileRef = CE85535C209B5BB700938BDC /* OrderDetailsViewModel.swift */; };
		CE855365209BA6A700938BDC /* CustomerInfoTableViewCell.xib in Resources */ = {isa = PBXBuildFile; fileRef = CE855361209BA6A700938BDC /* CustomerInfoTableViewCell.xib */; };
		CE855366209BA6A700938BDC /* CustomerInfoTableViewCell.swift in Sources */ = {isa = PBXBuildFile; fileRef = CE855362209BA6A700938BDC /* CustomerInfoTableViewCell.swift */; };
		CE85FD5320F677770080B73E /* Dashboard.storyboard in Resources */ = {isa = PBXBuildFile; fileRef = CE85FD5220F677770080B73E /* Dashboard.storyboard */; };
		CE85FD5A20F7A7640080B73E /* TableFooterView.swift in Sources */ = {isa = PBXBuildFile; fileRef = CE85FD5920F7A7640080B73E /* TableFooterView.swift */; };
		CE85FD5C20F7A7740080B73E /* TableFooterView.xib in Resources */ = {isa = PBXBuildFile; fileRef = CE85FD5B20F7A7740080B73E /* TableFooterView.xib */; };
		CEA16F3A20FD0C8C0061B4E1 /* WooAnalytics.swift in Sources */ = {isa = PBXBuildFile; fileRef = CEA16F3920FD0C8C0061B4E1 /* WooAnalytics.swift */; };
		CEE005F62076C4040079161F /* Orders.storyboard in Resources */ = {isa = PBXBuildFile; fileRef = CEE005F52076C4040079161F /* Orders.storyboard */; };
		CEE006052077D1280079161F /* SummaryTableViewCell.swift in Sources */ = {isa = PBXBuildFile; fileRef = CEE006032077D1280079161F /* SummaryTableViewCell.swift */; };
		CEE006062077D1280079161F /* SummaryTableViewCell.xib in Resources */ = {isa = PBXBuildFile; fileRef = CEE006042077D1280079161F /* SummaryTableViewCell.xib */; };
		CEE006082077D14C0079161F /* OrderDetailsViewController.swift in Sources */ = {isa = PBXBuildFile; fileRef = CEE006072077D14C0079161F /* OrderDetailsViewController.swift */; };
		CEEC9B5C21E79B3E0055EEF0 /* FeatureFlag.swift in Sources */ = {isa = PBXBuildFile; fileRef = CEEC9B5B21E79B3E0055EEF0 /* FeatureFlag.swift */; };
		CEEC9B5E21E79C330055EEF0 /* BuildConfiguration.swift in Sources */ = {isa = PBXBuildFile; fileRef = CEEC9B5D21E79C330055EEF0 /* BuildConfiguration.swift */; };
		CEEC9B6021E79CAA0055EEF0 /* FeatureFlagTests.swift in Sources */ = {isa = PBXBuildFile; fileRef = CEEC9B5F21E79CAA0055EEF0 /* FeatureFlagTests.swift */; };
		CEEC9B6421E7AB850055EEF0 /* AppRatingManager.swift in Sources */ = {isa = PBXBuildFile; fileRef = CEEC9B6221E79EE00055EEF0 /* AppRatingManager.swift */; };
		CEEC9B6621E7C5200055EEF0 /* AppRatingManagerTests.swift in Sources */ = {isa = PBXBuildFile; fileRef = CEEC9B6521E7C5200055EEF0 /* AppRatingManagerTests.swift */; };
		D8053BCE231F98DA00CE60C2 /* ReviewAgeTests.swift in Sources */ = {isa = PBXBuildFile; fileRef = D8053BCD231F98DA00CE60C2 /* ReviewAgeTests.swift */; };
		D8149F532251CFE60006A245 /* EditableOrderTrackingTableViewCell.swift in Sources */ = {isa = PBXBuildFile; fileRef = D8149F512251CFE50006A245 /* EditableOrderTrackingTableViewCell.swift */; };
		D8149F542251CFE60006A245 /* EditableOrderTrackingTableViewCell.xib in Resources */ = {isa = PBXBuildFile; fileRef = D8149F522251CFE50006A245 /* EditableOrderTrackingTableViewCell.xib */; };
		D8149F562251EE300006A245 /* UITextField+Helpers.swift in Sources */ = {isa = PBXBuildFile; fileRef = D8149F552251EE300006A245 /* UITextField+Helpers.swift */; };
		D816DDBC22265DA300903E59 /* OrderTrackingTableViewCellTests.swift in Sources */ = {isa = PBXBuildFile; fileRef = D816DDBB22265DA300903E59 /* OrderTrackingTableViewCellTests.swift */; };
		D817585E22BB5E8700289CFE /* OrderEmailComposer.swift in Sources */ = {isa = PBXBuildFile; fileRef = D817585D22BB5E8700289CFE /* OrderEmailComposer.swift */; };
		D817586022BB614A00289CFE /* OrderMessageComposer.swift in Sources */ = {isa = PBXBuildFile; fileRef = D817585F22BB614A00289CFE /* OrderMessageComposer.swift */; };
		D817586222BB64C300289CFE /* OrderDetailsNotices.swift in Sources */ = {isa = PBXBuildFile; fileRef = D817586122BB64C300289CFE /* OrderDetailsNotices.swift */; };
		D817586422BDD81600289CFE /* OrderDetailsDataSource.swift in Sources */ = {isa = PBXBuildFile; fileRef = D817586322BDD81600289CFE /* OrderDetailsDataSource.swift */; };
		D81D9228222E7F0800FFA585 /* OrderStatusListViewController.swift in Sources */ = {isa = PBXBuildFile; fileRef = D81D9226222E7F0800FFA585 /* OrderStatusListViewController.swift */; };
		D81D9229222E7F0800FFA585 /* OrderStatusListViewController.xib in Resources */ = {isa = PBXBuildFile; fileRef = D81D9227222E7F0800FFA585 /* OrderStatusListViewController.xib */; };
		D81F2D35225F0CF70084BF9C /* EmptyListMessageWithActionView.xib in Resources */ = {isa = PBXBuildFile; fileRef = D81F2D34225F0CF70084BF9C /* EmptyListMessageWithActionView.xib */; };
		D81F2D37225F0D160084BF9C /* EmptyListMessageWithActionView.swift in Sources */ = {isa = PBXBuildFile; fileRef = D81F2D36225F0D160084BF9C /* EmptyListMessageWithActionView.swift */; };
		D82DFB4A225F22D400EFE2CB /* UISearchBar+Appearance.swift in Sources */ = {isa = PBXBuildFile; fileRef = D82DFB49225F22D400EFE2CB /* UISearchBar+Appearance.swift */; };
		D82DFB4C225F303200EFE2CB /* EmptyListMessageWithActionTests.swift in Sources */ = {isa = PBXBuildFile; fileRef = D82DFB4B225F303200EFE2CB /* EmptyListMessageWithActionTests.swift */; };
		D831E2DC230E0558000037D0 /* Authentication.swift in Sources */ = {isa = PBXBuildFile; fileRef = D831E2DB230E0558000037D0 /* Authentication.swift */; };
		D831E2E0230E0BA7000037D0 /* Logs.swift in Sources */ = {isa = PBXBuildFile; fileRef = D831E2DF230E0BA7000037D0 /* Logs.swift */; };
		D83C129F22250BF0004CA04C /* OrderTrackingTableViewCell.xib in Resources */ = {isa = PBXBuildFile; fileRef = D83C129D22250BEF004CA04C /* OrderTrackingTableViewCell.xib */; };
		D83C12A022250BF0004CA04C /* OrderTrackingTableViewCell.swift in Sources */ = {isa = PBXBuildFile; fileRef = D83C129E22250BEF004CA04C /* OrderTrackingTableViewCell.swift */; };
		D83F5930225B269C00626E75 /* DatePickerTableViewCell.swift in Sources */ = {isa = PBXBuildFile; fileRef = D83F592E225B269C00626E75 /* DatePickerTableViewCell.swift */; };
		D83F5931225B269C00626E75 /* DatePickerTableViewCell.xib in Resources */ = {isa = PBXBuildFile; fileRef = D83F592F225B269C00626E75 /* DatePickerTableViewCell.xib */; };
		D83F5933225B2EB900626E75 /* ManualTrackingViewController.swift in Sources */ = {isa = PBXBuildFile; fileRef = D83F5932225B2EB800626E75 /* ManualTrackingViewController.swift */; };
		D83F5935225B3CDD00626E75 /* DatePickerTableViewCellTests.swift in Sources */ = {isa = PBXBuildFile; fileRef = D83F5934225B3CDD00626E75 /* DatePickerTableViewCellTests.swift */; };
		D83F5937225B402E00626E75 /* EditableValueOneTableViewCellTests.swift in Sources */ = {isa = PBXBuildFile; fileRef = D83F5936225B402E00626E75 /* EditableValueOneTableViewCellTests.swift */; };
		D83F5939225B424B00626E75 /* AddManualTrackingViewModelTests.swift in Sources */ = {isa = PBXBuildFile; fileRef = D83F5938225B424B00626E75 /* AddManualTrackingViewModelTests.swift */; };
		D83F593D225B4B5000626E75 /* ManualTrackingViewControllerTests.swift in Sources */ = {isa = PBXBuildFile; fileRef = D83F593C225B4B5000626E75 /* ManualTrackingViewControllerTests.swift */; };
		D843D5C822434A08001BFA55 /* ManualTrackingViewController.xib in Resources */ = {isa = PBXBuildFile; fileRef = D843D5C622434A08001BFA55 /* ManualTrackingViewController.xib */; };
		D843D5CB22437E59001BFA55 /* TitleAndEditableValueTableViewCell.swift in Sources */ = {isa = PBXBuildFile; fileRef = D843D5C922437E59001BFA55 /* TitleAndEditableValueTableViewCell.swift */; };
		D843D5CC22437E59001BFA55 /* TitleAndEditableValueTableViewCell.xib in Resources */ = {isa = PBXBuildFile; fileRef = D843D5CA22437E59001BFA55 /* TitleAndEditableValueTableViewCell.xib */; };
		D843D5D322485009001BFA55 /* ShipmentProvidersViewController.swift in Sources */ = {isa = PBXBuildFile; fileRef = D843D5D122485009001BFA55 /* ShipmentProvidersViewController.swift */; };
		D843D5D422485009001BFA55 /* ShipmentProvidersViewController.xib in Resources */ = {isa = PBXBuildFile; fileRef = D843D5D222485009001BFA55 /* ShipmentProvidersViewController.xib */; };
		D843D5D722485B19001BFA55 /* ShippingProvidersViewModel.swift in Sources */ = {isa = PBXBuildFile; fileRef = D843D5D622485B19001BFA55 /* ShippingProvidersViewModel.swift */; };
		D843D5D92248EE91001BFA55 /* ManualTrackingViewModel.swift in Sources */ = {isa = PBXBuildFile; fileRef = D843D5D82248EE90001BFA55 /* ManualTrackingViewModel.swift */; };
		D849A1422320DE20006CB84F /* NotificationDetailsViewController.swift in Sources */ = {isa = PBXBuildFile; fileRef = D849A1402320DE1F006CB84F /* NotificationDetailsViewController.swift */; };
		D849A1432320DE20006CB84F /* NotificationDetailsViewController.xib in Resources */ = {isa = PBXBuildFile; fileRef = D849A1412320DE20006CB84F /* NotificationDetailsViewController.xib */; };
		D85136B9231CED5800DD0539 /* ReviewAge.swift in Sources */ = {isa = PBXBuildFile; fileRef = D85136B8231CED5800DD0539 /* ReviewAge.swift */; };
		D85136BB231E05CF00DD0539 /* NotificationsViewController.swift in Sources */ = {isa = PBXBuildFile; fileRef = D85136BA231E05CF00DD0539 /* NotificationsViewController.swift */; };
		D85136BE231E064700DD0539 /* NoteTableViewCell.swift in Sources */ = {isa = PBXBuildFile; fileRef = D85136BC231E064600DD0539 /* NoteTableViewCell.swift */; };
		D85136BF231E064700DD0539 /* NoteTableViewCell.xib in Resources */ = {isa = PBXBuildFile; fileRef = D85136BD231E064700DD0539 /* NoteTableViewCell.xib */; };
		D85136C1231E09C300DD0539 /* ReviewsDataSource.swift in Sources */ = {isa = PBXBuildFile; fileRef = D85136C0231E09C300DD0539 /* ReviewsDataSource.swift */; };
		D85136C9231E12B600DD0539 /* ReviewViewModelTests.swift in Sources */ = {isa = PBXBuildFile; fileRef = D85136C8231E12B600DD0539 /* ReviewViewModelTests.swift */; };
		D85136CD231E15B800DD0539 /* MockReviews.swift in Sources */ = {isa = PBXBuildFile; fileRef = D85136CC231E15B700DD0539 /* MockReviews.swift */; };
		D85136D5231E40B500DD0539 /* ProductReviewTableViewCellTests.swift in Sources */ = {isa = PBXBuildFile; fileRef = D85136D4231E40B500DD0539 /* ProductReviewTableViewCellTests.swift */; };
		D85136DD231E613900DD0539 /* ReviewsViewModelTests.swift in Sources */ = {isa = PBXBuildFile; fileRef = D85136DC231E613900DD0539 /* ReviewsViewModelTests.swift */; };
		D85B8333222FABD1002168F3 /* StatusListTableViewCell.swift in Sources */ = {isa = PBXBuildFile; fileRef = D85B8331222FABD1002168F3 /* StatusListTableViewCell.swift */; };
		D85B8334222FABD1002168F3 /* StatusListTableViewCell.xib in Resources */ = {isa = PBXBuildFile; fileRef = D85B8332222FABD1002168F3 /* StatusListTableViewCell.xib */; };
		D85B8336222FCDA1002168F3 /* StatusListTableViewCellTests.swift in Sources */ = {isa = PBXBuildFile; fileRef = D85B8335222FCDA1002168F3 /* StatusListTableViewCellTests.swift */; };
		D85B833D2230DC9D002168F3 /* StringWooTests.swift in Sources */ = {isa = PBXBuildFile; fileRef = D85B833C2230DC9D002168F3 /* StringWooTests.swift */; };
		D85B833F2230F268002168F3 /* SummaryTableViewCellTests.swift in Sources */ = {isa = PBXBuildFile; fileRef = D85B833E2230F268002168F3 /* SummaryTableViewCellTests.swift */; };
		D8736B5122EB69E300A14A29 /* OrderDetailsViewModelTests.swift in Sources */ = {isa = PBXBuildFile; fileRef = D8736B5022EB69E300A14A29 /* OrderDetailsViewModelTests.swift */; };
		D8736B5322EF4F5900A14A29 /* NotificationsBadgeController.swift in Sources */ = {isa = PBXBuildFile; fileRef = D8736B5222EF4F5900A14A29 /* NotificationsBadgeController.swift */; };
		D8736B5722EF53A100A14A29 /* OrdersBadgeController.swift in Sources */ = {isa = PBXBuildFile; fileRef = D8736B5622EF53A100A14A29 /* OrdersBadgeController.swift */; };
		D8736B5A22F07D7100A14A29 /* MainTabViewModel.swift in Sources */ = {isa = PBXBuildFile; fileRef = D8736B5922F07D7100A14A29 /* MainTabViewModel.swift */; };
		D8736B7522F1FE1600A14A29 /* BadgeLabel.swift in Sources */ = {isa = PBXBuildFile; fileRef = D8736B7422F1FE1600A14A29 /* BadgeLabel.swift */; };
		D88D5A3B230B5D63007B6E01 /* MockupAnalyticsProvider.swift in Sources */ = {isa = PBXBuildFile; fileRef = 746791652108D87B007CF1DC /* MockupAnalyticsProvider.swift */; };
		D88D5A3D230B5E85007B6E01 /* ServiceLocatorTests.swift in Sources */ = {isa = PBXBuildFile; fileRef = D88D5A3C230B5E85007B6E01 /* ServiceLocatorTests.swift */; };
		D89E0C31226EFB0900DF9DE6 /* EditableOrderTrackingTableViewCellTests.swift in Sources */ = {isa = PBXBuildFile; fileRef = D89E0C30226EFB0900DF9DE6 /* EditableOrderTrackingTableViewCellTests.swift */; };
		D8A8C4F32268288F001C72BF /* AddManualCustomTrackingViewModelTests.swift in Sources */ = {isa = PBXBuildFile; fileRef = D8A8C4F22268288F001C72BF /* AddManualCustomTrackingViewModelTests.swift */; };
		D8AB131E225DC25F002BB5D1 /* MockOrders.swift in Sources */ = {isa = PBXBuildFile; fileRef = D8AB131D225DC25F002BB5D1 /* MockOrders.swift */; };
		D8C11A4E22DD235F00D4A88D /* OrderDetailsResultsControllers.swift in Sources */ = {isa = PBXBuildFile; fileRef = D8C11A4D22DD235F00D4A88D /* OrderDetailsResultsControllers.swift */; };
		D8C11A5E22E2440400D4A88D /* OrderPaymentDetailsViewModel.swift in Sources */ = {isa = PBXBuildFile; fileRef = D8C11A5D22E2440400D4A88D /* OrderPaymentDetailsViewModel.swift */; };
		D8C11A6022E2479800D4A88D /* OrderPaymentDetailsViewModelTests.swift in Sources */ = {isa = PBXBuildFile; fileRef = D8C11A5F22E2479800D4A88D /* OrderPaymentDetailsViewModelTests.swift */; };
		D8C11A6222E24C4A00D4A88D /* PaymentTableViewCellTests.swift in Sources */ = {isa = PBXBuildFile; fileRef = D8C11A6122E24C4A00D4A88D /* PaymentTableViewCellTests.swift */; };
		D8C251D2230CA90200F49782 /* StoresManager.swift in Sources */ = {isa = PBXBuildFile; fileRef = D8C251D1230CA90200F49782 /* StoresManager.swift */; };
		D8C251D9230D256F00F49782 /* NoticePresenter.swift in Sources */ = {isa = PBXBuildFile; fileRef = D8C251D8230D256F00F49782 /* NoticePresenter.swift */; };
		D8C251DB230D288A00F49782 /* PushNotesManager.swift in Sources */ = {isa = PBXBuildFile; fileRef = D8C251DA230D288A00F49782 /* PushNotesManager.swift */; };
		D8C2A28623189C6300F503E9 /* ReviewsViewController.swift in Sources */ = {isa = PBXBuildFile; fileRef = D8C2A28523189C6300F503E9 /* ReviewsViewController.swift */; };
		D8C2A28823190B2300F503E9 /* StorageProductReview+Woo.swift in Sources */ = {isa = PBXBuildFile; fileRef = D8C2A28723190B2300F503E9 /* StorageProductReview+Woo.swift */; };
		D8C2A28B231931D100F503E9 /* ReviewViewModel.swift in Sources */ = {isa = PBXBuildFile; fileRef = D8C2A28A231931D100F503E9 /* ReviewViewModel.swift */; };
		D8C2A28F231BD00500F503E9 /* ReviewsViewModel.swift in Sources */ = {isa = PBXBuildFile; fileRef = D8C2A28E231BD00500F503E9 /* ReviewsViewModel.swift */; };
		D8C2A291231BD0FD00F503E9 /* DefaultReviewsDataSource.swift in Sources */ = {isa = PBXBuildFile; fileRef = D8C2A290231BD0FD00F503E9 /* DefaultReviewsDataSource.swift */; };
		D8C62471227AE0030011A7D6 /* SiteCountry.swift in Sources */ = {isa = PBXBuildFile; fileRef = D8C62470227AE0030011A7D6 /* SiteCountry.swift */; };
		D8D15F83230A17A000D48B3F /* ServiceLocator.swift in Sources */ = {isa = PBXBuildFile; fileRef = D8D15F82230A17A000D48B3F /* ServiceLocator.swift */; };
		D8D15F85230A18AB00D48B3F /* Analytics.swift in Sources */ = {isa = PBXBuildFile; fileRef = D8D15F84230A18AB00D48B3F /* Analytics.swift */; };
		D8F82AC522AF903700B67E4B /* IconsTests.swift in Sources */ = {isa = PBXBuildFile; fileRef = D8F82AC422AF903700B67E4B /* IconsTests.swift */; };
/* End PBXBuildFile section */

/* Begin PBXContainerItemProxy section */
		B55D4C1420B6131400D7A50F /* PBXContainerItemProxy */ = {
			isa = PBXContainerItemProxy;
			containerPortal = B56DB3BE2049BFAA00D4AA8E /* Project object */;
			proxyType = 1;
			remoteGlobalIDString = B55D4C0F20B612F300D7A50F;
			remoteInfo = GenerateInfoPlist;
		};
		B56DB3DE2049BFAA00D4AA8E /* PBXContainerItemProxy */ = {
			isa = PBXContainerItemProxy;
			containerPortal = B56DB3BE2049BFAA00D4AA8E /* Project object */;
			proxyType = 1;
			remoteGlobalIDString = B56DB3C52049BFAA00D4AA8E;
			remoteInfo = WooCommerce;
		};
/* End PBXContainerItemProxy section */

/* Begin PBXCopyFilesBuildPhase section */
		B5650B1020A4CD7F009702D0 /* Embed Frameworks */ = {
			isa = PBXCopyFilesBuildPhase;
			buildActionMask = 2147483647;
			dstPath = "";
			dstSubfolderSpec = 10;
			files = (
				B5C3B5EA20D189FC0072CB9D /* Storage.framework in Embed Frameworks */,
				B5C3B5E920D189F70072CB9D /* Yosemite.framework in Embed Frameworks */,
				B5C3B5E820D189F30072CB9D /* Networking.framework in Embed Frameworks */,
			);
			name = "Embed Frameworks";
			runOnlyForDeploymentPostprocessing = 0;
		};
/* End PBXCopyFilesBuildPhase section */

/* Begin PBXFileReference section */
		020DD48923229495005822B1 /* ProductsTabProductTableViewCell.swift */ = {isa = PBXFileReference; lastKnownFileType = sourcecode.swift; path = ProductsTabProductTableViewCell.swift; sourceTree = "<group>"; };
		020DD48C2322A617005822B1 /* ProductsTabProductViewModel.swift */ = {isa = PBXFileReference; lastKnownFileType = sourcecode.swift; path = ProductsTabProductViewModel.swift; sourceTree = "<group>"; };
		020DD48E232392C9005822B1 /* UIViewController+AppReview.swift */ = {isa = PBXFileReference; lastKnownFileType = sourcecode.swift; path = "UIViewController+AppReview.swift"; sourceTree = "<group>"; };
		020DD49023239DD6005822B1 /* ProductsViewControllerStateCoordinator.swift */ = {isa = PBXFileReference; lastKnownFileType = sourcecode.swift; path = ProductsViewControllerStateCoordinator.swift; sourceTree = "<group>"; };
		020F41E323163C0100776C4D /* TopBannerViewModel.swift */ = {isa = PBXFileReference; fileEncoding = 4; lastKnownFileType = sourcecode.swift; path = TopBannerViewModel.swift; sourceTree = "<group>"; };
		020F41E423163C0100776C4D /* TopBannerView.swift */ = {isa = PBXFileReference; fileEncoding = 4; lastKnownFileType = sourcecode.swift; path = TopBannerView.swift; sourceTree = "<group>"; };
		020F41E723176F8E00776C4D /* TopBannerPresenter.swift */ = {isa = PBXFileReference; lastKnownFileType = sourcecode.swift; path = TopBannerPresenter.swift; sourceTree = "<group>"; };
		02404ED72314BF8A00FF1170 /* StatsV3ToV4BannerActionHandler.swift */ = {isa = PBXFileReference; lastKnownFileType = sourcecode.swift; path = StatsV3ToV4BannerActionHandler.swift; sourceTree = "<group>"; };
		02404ED92314C36200FF1170 /* StatsVersionStateCoordinator.swift */ = {isa = PBXFileReference; fileEncoding = 4; lastKnownFileType = sourcecode.swift; path = StatsVersionStateCoordinator.swift; sourceTree = "<group>"; };
		02404EDB2314CD3600FF1170 /* StatsV4ToV3BannerActionHandler.swift */ = {isa = PBXFileReference; lastKnownFileType = sourcecode.swift; path = StatsV4ToV3BannerActionHandler.swift; sourceTree = "<group>"; };
		02404EDF2314FE5900FF1170 /* DashboardUIFactoryTests.swift */ = {isa = PBXFileReference; lastKnownFileType = sourcecode.swift; path = DashboardUIFactoryTests.swift; sourceTree = "<group>"; };
		02404EE1231501E000FF1170 /* StatsVersionStateCoordinatorTests.swift */ = {isa = PBXFileReference; lastKnownFileType = sourcecode.swift; path = StatsVersionStateCoordinatorTests.swift; sourceTree = "<group>"; };
		02404EE32315151400FF1170 /* MockupStatsVersionStoresManager.swift */ = {isa = PBXFileReference; lastKnownFileType = sourcecode.swift; path = MockupStatsVersionStoresManager.swift; sourceTree = "<group>"; };
		0240B3AB230A910C000A866C /* StoreStatsV4ChartAxisHelper.swift */ = {isa = PBXFileReference; lastKnownFileType = sourcecode.swift; path = StoreStatsV4ChartAxisHelper.swift; sourceTree = "<group>"; };
		024A543322BA6F8F00F4F38E /* DeveloperEmailChecker.swift */ = {isa = PBXFileReference; lastKnownFileType = sourcecode.swift; path = DeveloperEmailChecker.swift; sourceTree = "<group>"; };
		024A543522BA84DB00F4F38E /* DeveloperEmailCheckerTests.swift */ = {isa = PBXFileReference; lastKnownFileType = sourcecode.swift; path = DeveloperEmailCheckerTests.swift; sourceTree = "<group>"; };
		0257285B230ACC7E00A288C4 /* StoreStatsV4ChartAxisHelperTests.swift */ = {isa = PBXFileReference; lastKnownFileType = sourcecode.swift; path = StoreStatsV4ChartAxisHelperTests.swift; sourceTree = "<group>"; };
		0260F40023224E8100EDA10A /* ProductsViewController.swift */ = {isa = PBXFileReference; lastKnownFileType = sourcecode.swift; path = ProductsViewController.swift; sourceTree = "<group>"; };
		0269177F232600A6002AFC20 /* ProductsTabProductViewModelTests.swift */ = {isa = PBXFileReference; lastKnownFileType = sourcecode.swift; path = ProductsTabProductViewModelTests.swift; sourceTree = "<group>"; };
		02691781232605B9002AFC20 /* ProductsViewControllerStateCoordinatorTests.swift */ = {isa = PBXFileReference; lastKnownFileType = sourcecode.swift; path = ProductsViewControllerStateCoordinatorTests.swift; sourceTree = "<group>"; };
		0272C00222EE9C3200D7CA2C /* AsyncDictionary.swift */ = {isa = PBXFileReference; lastKnownFileType = sourcecode.swift; path = AsyncDictionary.swift; sourceTree = "<group>"; };
		0274C25323162FB200EF1E40 /* DashboardTopBannerFactory.swift */ = {isa = PBXFileReference; lastKnownFileType = sourcecode.swift; path = DashboardTopBannerFactory.swift; sourceTree = "<group>"; };
		02820F3322C257B700DE0D37 /* UITableView+FooterHelpers.swift */ = {isa = PBXFileReference; lastKnownFileType = sourcecode.swift; path = "UITableView+FooterHelpers.swift"; sourceTree = "<group>"; };
		0282DD93233C9465006A5FDB /* SearchUICommand.swift */ = {isa = PBXFileReference; lastKnownFileType = sourcecode.swift; path = SearchUICommand.swift; sourceTree = "<group>"; };
		0282DD95233C960C006A5FDB /* SearchResultCell.swift */ = {isa = PBXFileReference; lastKnownFileType = sourcecode.swift; path = SearchResultCell.swift; sourceTree = "<group>"; };
		0282DD97233CA093006A5FDB /* OrderSearchUICommand.swift */ = {isa = PBXFileReference; lastKnownFileType = sourcecode.swift; path = OrderSearchUICommand.swift; sourceTree = "<group>"; };
		0282DD99233CA32D006A5FDB /* OrderSearchCellViewModel.swift */ = {isa = PBXFileReference; lastKnownFileType = sourcecode.swift; path = OrderSearchCellViewModel.swift; sourceTree = "<group>"; };
		0285BF6F22FBD91C003A2525 /* TopPerformersSectionHeaderView.swift */ = {isa = PBXFileReference; lastKnownFileType = sourcecode.swift; path = TopPerformersSectionHeaderView.swift; sourceTree = "<group>"; };
		028BAC3C22F2DECE008BB4AF /* StoreStatsAndTopPerformersViewController.swift */ = {isa = PBXFileReference; lastKnownFileType = sourcecode.swift; path = StoreStatsAndTopPerformersViewController.swift; sourceTree = "<group>"; };
		028BAC3F22F2EFA5008BB4AF /* StoreStatsAndTopPerformersPeriodViewController.swift */ = {isa = PBXFileReference; lastKnownFileType = sourcecode.swift; path = StoreStatsAndTopPerformersPeriodViewController.swift; sourceTree = "<group>"; };
		028BAC4122F30B05008BB4AF /* StoreStatsV4PeriodViewController.swift */ = {isa = PBXFileReference; lastKnownFileType = sourcecode.swift; path = StoreStatsV4PeriodViewController.swift; sourceTree = "<group>"; };
		028BAC4422F3AE5C008BB4AF /* StoreStatsV4PeriodViewController.xib */ = {isa = PBXFileReference; fileEncoding = 4; lastKnownFileType = file.xib; path = StoreStatsV4PeriodViewController.xib; sourceTree = "<group>"; };
		028BAC4622F3B550008BB4AF /* StatsTimeRangeV4+UI.swift */ = {isa = PBXFileReference; lastKnownFileType = sourcecode.swift; path = "StatsTimeRangeV4+UI.swift"; sourceTree = "<group>"; };
		029D444822F13F8A00DEFA8A /* DashboardUIFactory.swift */ = {isa = PBXFileReference; lastKnownFileType = sourcecode.swift; path = DashboardUIFactory.swift; sourceTree = "<group>"; };
		029D444D22F141CD00DEFA8A /* DashboardStatsV3ViewController.swift */ = {isa = PBXFileReference; lastKnownFileType = sourcecode.swift; path = DashboardStatsV3ViewController.swift; sourceTree = "<group>"; };
		02B296A622FA6DB500FD7A4C /* Date+StartAndEnd.swift */ = {isa = PBXFileReference; lastKnownFileType = sourcecode.swift; path = "Date+StartAndEnd.swift"; sourceTree = "<group>"; };
		02B296A822FA6E0000FD7A4C /* DateStartAndEndTests.swift */ = {isa = PBXFileReference; lastKnownFileType = sourcecode.swift; path = DateStartAndEndTests.swift; sourceTree = "<group>"; };
		02BA23BF22EE9DAF009539E7 /* AsyncDictionaryTests.swift */ = {isa = PBXFileReference; lastKnownFileType = sourcecode.swift; path = AsyncDictionaryTests.swift; sourceTree = "<group>"; };
		02D45646231CB1FB008CF0A9 /* UIImage+Dot.swift */ = {isa = PBXFileReference; lastKnownFileType = sourcecode.swift; path = "UIImage+Dot.swift"; sourceTree = "<group>"; };
		02D4564B231D05E1008CF0A9 /* BetaFeaturesViewController.swift */ = {isa = PBXFileReference; lastKnownFileType = sourcecode.swift; path = BetaFeaturesViewController.swift; sourceTree = "<group>"; };
		02E4FD79230688BA0049610C /* OrderStatsV4Interval+Chart.swift */ = {isa = PBXFileReference; lastKnownFileType = sourcecode.swift; path = "OrderStatsV4Interval+Chart.swift"; sourceTree = "<group>"; };
		02E4FD7B2306A04C0049610C /* StatsTimeRangeBarView.swift */ = {isa = PBXFileReference; lastKnownFileType = sourcecode.swift; path = StatsTimeRangeBarView.swift; sourceTree = "<group>"; };
		02E4FD7D2306A8180049610C /* StatsTimeRangeBarViewModel.swift */ = {isa = PBXFileReference; lastKnownFileType = sourcecode.swift; path = StatsTimeRangeBarViewModel.swift; sourceTree = "<group>"; };
		02E4FD802306AA890049610C /* StatsTimeRangeBarViewModelTests.swift */ = {isa = PBXFileReference; lastKnownFileType = sourcecode.swift; path = StatsTimeRangeBarViewModelTests.swift; sourceTree = "<group>"; };
		02FE89C6231FAA4100E85EF8 /* MainTabBarControllerTests+ProductListFeatureFlag.swift */ = {isa = PBXFileReference; lastKnownFileType = sourcecode.swift; path = "MainTabBarControllerTests+ProductListFeatureFlag.swift"; sourceTree = "<group>"; };
		02FE89C8231FB31400E85EF8 /* FeatureFlagService.swift */ = {isa = PBXFileReference; lastKnownFileType = sourcecode.swift; path = FeatureFlagService.swift; sourceTree = "<group>"; };
		02FE89CA231FB36600E85EF8 /* DefaultFeatureFlagService.swift */ = {isa = PBXFileReference; lastKnownFileType = sourcecode.swift; path = DefaultFeatureFlagService.swift; sourceTree = "<group>"; };
		33035144757869DE5E4DC88A /* Pods-WooCommerce.release.xcconfig */ = {isa = PBXFileReference; includeInIndex = 1; lastKnownFileType = text.xcconfig; name = "Pods-WooCommerce.release.xcconfig"; path = "../Pods/Target Support Files/Pods-WooCommerce/Pods-WooCommerce.release.xcconfig"; sourceTree = "<group>"; };
		45AE582A230D9D35001901E3 /* OrderNoteHeaderTableViewCell.swift */ = {isa = PBXFileReference; lastKnownFileType = sourcecode.swift; path = OrderNoteHeaderTableViewCell.swift; sourceTree = "<group>"; };
		45AE582B230D9D35001901E3 /* OrderNoteHeaderTableViewCell.xib */ = {isa = PBXFileReference; lastKnownFileType = file.xib; path = OrderNoteHeaderTableViewCell.xib; sourceTree = "<group>"; };
		45C8B2562313FA570002FA77 /* CustomerNoteTableViewCell.swift */ = {isa = PBXFileReference; lastKnownFileType = sourcecode.swift; path = CustomerNoteTableViewCell.swift; sourceTree = "<group>"; };
		45C8B2572313FA570002FA77 /* CustomerNoteTableViewCell.xib */ = {isa = PBXFileReference; lastKnownFileType = file.xib; path = CustomerNoteTableViewCell.xib; sourceTree = "<group>"; };
		45C8B25A231521510002FA77 /* CustomerNoteTableViewCellTests.swift */ = {isa = PBXFileReference; lastKnownFileType = sourcecode.swift; path = CustomerNoteTableViewCellTests.swift; sourceTree = "<group>"; };
		45C8B25C231529410002FA77 /* CustomerInfoTableViewCellTests.swift */ = {isa = PBXFileReference; lastKnownFileType = sourcecode.swift; path = CustomerInfoTableViewCellTests.swift; sourceTree = "<group>"; };
		45C8B25F23155CBC0002FA77 /* BillingInformationViewController.swift */ = {isa = PBXFileReference; lastKnownFileType = sourcecode.swift; path = BillingInformationViewController.swift; sourceTree = "<group>"; };
		45C8B26023155CBC0002FA77 /* BillingInformationViewController.xib */ = {isa = PBXFileReference; lastKnownFileType = file.xib; path = BillingInformationViewController.xib; sourceTree = "<group>"; };
		45C8B2642316AB460002FA77 /* BillingAddressTableViewCell.swift */ = {isa = PBXFileReference; lastKnownFileType = sourcecode.swift; path = BillingAddressTableViewCell.swift; sourceTree = "<group>"; };
		45C8B2652316AB460002FA77 /* BillingAddressTableViewCell.xib */ = {isa = PBXFileReference; lastKnownFileType = file.xib; path = BillingAddressTableViewCell.xib; sourceTree = "<group>"; };
		45C8B2682316B2440002FA77 /* BillingAddressTableViewCellTests.swift */ = {isa = PBXFileReference; lastKnownFileType = sourcecode.swift; path = BillingAddressTableViewCellTests.swift; sourceTree = "<group>"; };
		6DC4526F9A7357761197EBF0 /* Pods_WooCommerceTests.framework */ = {isa = PBXFileReference; explicitFileType = wrapper.framework; includeInIndex = 0; path = Pods_WooCommerceTests.framework; sourceTree = BUILT_PRODUCTS_DIR; };
		74036CBF211B882100E462C2 /* PeriodDataViewController.swift */ = {isa = PBXFileReference; lastKnownFileType = sourcecode.swift; path = PeriodDataViewController.swift; sourceTree = "<group>"; };
		740382D92267D94100A627F4 /* LargeImageTableViewCell.swift */ = {isa = PBXFileReference; lastKnownFileType = sourcecode.swift; path = LargeImageTableViewCell.swift; sourceTree = "<group>"; };
		740382DA2267D94100A627F4 /* LargeImageTableViewCell.xib */ = {isa = PBXFileReference; lastKnownFileType = file.xib; path = LargeImageTableViewCell.xib; sourceTree = "<group>"; };
		740987B221B87760000E4C80 /* FancyAnimatedButton+Woo.swift */ = {isa = PBXFileReference; lastKnownFileType = sourcecode.swift; path = "FancyAnimatedButton+Woo.swift"; sourceTree = "<group>"; };
		740ADFE421C33688009EE5A9 /* licenses.html */ = {isa = PBXFileReference; lastKnownFileType = text.html; path = licenses.html; sourceTree = "<group>"; };
		74213449210A323C00C13890 /* WooAnalyticsStat.swift */ = {isa = PBXFileReference; lastKnownFileType = sourcecode.swift; path = WooAnalyticsStat.swift; sourceTree = "<group>"; };
		74334F34214AB12F006D6AC5 /* ProductTableViewCell.swift */ = {isa = PBXFileReference; fileEncoding = 4; lastKnownFileType = sourcecode.swift; path = ProductTableViewCell.swift; sourceTree = "<group>"; };
		74334F35214AB12F006D6AC5 /* ProductTableViewCell.xib */ = {isa = PBXFileReference; fileEncoding = 4; lastKnownFileType = file.xib; path = ProductTableViewCell.xib; sourceTree = "<group>"; };
		7435E58D21C0151B00216F0F /* OrderNote+Woo.swift */ = {isa = PBXFileReference; lastKnownFileType = sourcecode.swift; path = "OrderNote+Woo.swift"; sourceTree = "<group>"; };
		7435E58F21C0162C00216F0F /* OrderNoteWooTests.swift */ = {isa = PBXFileReference; fileEncoding = 4; lastKnownFileType = sourcecode.swift; path = OrderNoteWooTests.swift; sourceTree = "<group>"; };
		743E271F21AEF20100D6DC82 /* FancyAlertViewController+Upgrade.swift */ = {isa = PBXFileReference; lastKnownFileType = sourcecode.swift; path = "FancyAlertViewController+Upgrade.swift"; sourceTree = "<group>"; };
		743EDD9E214B05350039071B /* TopEarnerStatsItem+Woo.swift */ = {isa = PBXFileReference; fileEncoding = 4; lastKnownFileType = sourcecode.swift; path = "TopEarnerStatsItem+Woo.swift"; sourceTree = "<group>"; };
		7441E1D121503F77004E6ECE /* IntrinsicTableView.swift */ = {isa = PBXFileReference; lastKnownFileType = sourcecode.swift; path = IntrinsicTableView.swift; sourceTree = "<group>"; };
		7441EBC7226A71AA008BF83D /* TitleBodyTableViewCell.swift */ = {isa = PBXFileReference; lastKnownFileType = sourcecode.swift; path = TitleBodyTableViewCell.swift; sourceTree = "<group>"; };
		7441EBC8226A71AA008BF83D /* TitleBodyTableViewCell.xib */ = {isa = PBXFileReference; lastKnownFileType = file.xib; path = TitleBodyTableViewCell.xib; sourceTree = "<group>"; };
		74460D3F22289B7600D7316A /* Coordinator.swift */ = {isa = PBXFileReference; lastKnownFileType = sourcecode.swift; path = Coordinator.swift; sourceTree = "<group>"; };
		74460D4122289C7A00D7316A /* StorePickerCoordinator.swift */ = {isa = PBXFileReference; lastKnownFileType = sourcecode.swift; path = StorePickerCoordinator.swift; sourceTree = "<group>"; };
		744F00D121B582A9007EFA93 /* StarRatingView.swift */ = {isa = PBXFileReference; lastKnownFileType = sourcecode.swift; path = StarRatingView.swift; sourceTree = "<group>"; };
		7459A6C521B0680300F83A78 /* RequirementsChecker.swift */ = {isa = PBXFileReference; fileEncoding = 4; lastKnownFileType = sourcecode.swift; path = RequirementsChecker.swift; sourceTree = "<group>"; };
		746791622108D7C0007CF1DC /* WooAnalyticsTests.swift */ = {isa = PBXFileReference; lastKnownFileType = sourcecode.swift; path = WooAnalyticsTests.swift; sourceTree = "<group>"; };
		746791652108D87B007CF1DC /* MockupAnalyticsProvider.swift */ = {isa = PBXFileReference; lastKnownFileType = sourcecode.swift; path = MockupAnalyticsProvider.swift; sourceTree = "<group>"; };
		746FC23C2200A62B00C3096C /* DateWooTests.swift */ = {isa = PBXFileReference; fileEncoding = 4; lastKnownFileType = sourcecode.swift; path = DateWooTests.swift; sourceTree = "<group>"; };
		747AA0882107CEC60047A89B /* AnalyticsProvider.swift */ = {isa = PBXFileReference; lastKnownFileType = sourcecode.swift; path = AnalyticsProvider.swift; sourceTree = "<group>"; };
		747AA08A2107CF8D0047A89B /* TracksProvider.swift */ = {isa = PBXFileReference; lastKnownFileType = sourcecode.swift; path = TracksProvider.swift; sourceTree = "<group>"; };
		748AD086219F481B00023535 /* UIView+Animation.swift */ = {isa = PBXFileReference; fileEncoding = 4; lastKnownFileType = sourcecode.swift; path = "UIView+Animation.swift"; sourceTree = "<group>"; };
		748C777F211E18A600814F2C /* OrderStats+Woo.swift */ = {isa = PBXFileReference; fileEncoding = 4; lastKnownFileType = sourcecode.swift; path = "OrderStats+Woo.swift"; sourceTree = "<group>"; };
		748C7781211E294000814F2C /* Double+Woo.swift */ = {isa = PBXFileReference; lastKnownFileType = sourcecode.swift; path = "Double+Woo.swift"; sourceTree = "<group>"; };
		748C7783211E2D8400814F2C /* DoubleWooTests.swift */ = {isa = PBXFileReference; fileEncoding = 4; lastKnownFileType = sourcecode.swift; path = DoubleWooTests.swift; sourceTree = "<group>"; };
		748D34DC214828DC00E21A2F /* TopPerformerDataViewController.xib */ = {isa = PBXFileReference; fileEncoding = 4; lastKnownFileType = file.xib; path = TopPerformerDataViewController.xib; sourceTree = "<group>"; };
		748D34DD214828DC00E21A2F /* TopPerformersViewController.swift */ = {isa = PBXFileReference; fileEncoding = 4; lastKnownFileType = sourcecode.swift; path = TopPerformersViewController.swift; sourceTree = "<group>"; };
		748D34E02148291E00E21A2F /* TopPerformerDataViewController.swift */ = {isa = PBXFileReference; fileEncoding = 4; lastKnownFileType = sourcecode.swift; path = TopPerformerDataViewController.swift; sourceTree = "<group>"; };
		7493BB8C2149852A003071A9 /* TopPerformersHeaderView.swift */ = {isa = PBXFileReference; fileEncoding = 4; lastKnownFileType = sourcecode.swift; path = TopPerformersHeaderView.swift; sourceTree = "<group>"; };
		7493BB8D2149852A003071A9 /* TopPerformersHeaderView.xib */ = {isa = PBXFileReference; fileEncoding = 4; lastKnownFileType = file.xib; path = TopPerformersHeaderView.xib; sourceTree = "<group>"; };
		74A33D7F21C3F233009E25DE /* LicensesViewController.swift */ = {isa = PBXFileReference; fileEncoding = 4; lastKnownFileType = sourcecode.swift; path = LicensesViewController.swift; sourceTree = "<group>"; };
		74A95B5721C403EA00FEE953 /* pure-min.css */ = {isa = PBXFileReference; fileEncoding = 4; lastKnownFileType = text.css; path = "pure-min.css"; sourceTree = "<group>"; };
		74AAF6A4212A04A900C612B0 /* ChartMarker.swift */ = {isa = PBXFileReference; lastKnownFileType = sourcecode.swift; path = ChartMarker.swift; sourceTree = "<group>"; };
		74AFF2E9211B9B1B0038153A /* StoreStatsViewController.swift */ = {isa = PBXFileReference; lastKnownFileType = sourcecode.swift; path = StoreStatsViewController.swift; sourceTree = "<group>"; };
		74B5713521CD7604008F9B8E /* SharingHelper.swift */ = {isa = PBXFileReference; lastKnownFileType = sourcecode.swift; path = SharingHelper.swift; sourceTree = "<group>"; };
		74C6FEA421C2F1FA009286B6 /* AboutViewController.swift */ = {isa = PBXFileReference; lastKnownFileType = sourcecode.swift; path = AboutViewController.swift; sourceTree = "<group>"; };
		74D0A52F2139CF1300E2919F /* String+Helpers.swift */ = {isa = PBXFileReference; lastKnownFileType = sourcecode.swift; path = "String+Helpers.swift"; sourceTree = "<group>"; };
		74E0F440211C9AE600A79CCE /* PeriodDataViewController.xib */ = {isa = PBXFileReference; lastKnownFileType = file.xib; path = PeriodDataViewController.xib; sourceTree = "<group>"; };
		74EC34A4225FE21F004BBC2E /* ProductLoaderViewController.swift */ = {isa = PBXFileReference; lastKnownFileType = sourcecode.swift; path = ProductLoaderViewController.swift; sourceTree = "<group>"; };
		74EC34A6225FE69C004BBC2E /* ProductDetailsViewController.swift */ = {isa = PBXFileReference; lastKnownFileType = sourcecode.swift; path = ProductDetailsViewController.swift; sourceTree = "<group>"; };
		74EC34A7225FE69C004BBC2E /* ProductDetailsViewController.xib */ = {isa = PBXFileReference; lastKnownFileType = file.xib; path = ProductDetailsViewController.xib; sourceTree = "<group>"; };
		74F301592200EC0800931B9E /* NSDecimalNumberWooTests.swift */ = {isa = PBXFileReference; fileEncoding = 4; lastKnownFileType = sourcecode.swift; path = NSDecimalNumberWooTests.swift; sourceTree = "<group>"; };
		74F9E9CB214C036400A3F2D2 /* NoPeriodDataTableViewCell.xib */ = {isa = PBXFileReference; fileEncoding = 4; lastKnownFileType = file.xib; path = NoPeriodDataTableViewCell.xib; sourceTree = "<group>"; };
		74F9E9CC214C036400A3F2D2 /* NoPeriodDataTableViewCell.swift */ = {isa = PBXFileReference; fileEncoding = 4; lastKnownFileType = sourcecode.swift; path = NoPeriodDataTableViewCell.swift; sourceTree = "<group>"; };
		8A659E65308A3D9DD79A95F9 /* Pods-WooCommerceTests.release.xcconfig */ = {isa = PBXFileReference; includeInIndex = 1; lastKnownFileType = text.xcconfig; name = "Pods-WooCommerceTests.release.xcconfig"; path = "../Pods/Target Support Files/Pods-WooCommerceTests/Pods-WooCommerceTests.release.xcconfig"; sourceTree = "<group>"; };
		8CA4F6DD220B257000A47B5D /* WooCommerce.debug.xcconfig */ = {isa = PBXFileReference; fileEncoding = 4; lastKnownFileType = text.xcconfig; name = WooCommerce.debug.xcconfig; path = ../config/WooCommerce.debug.xcconfig; sourceTree = "<group>"; };
		8CA4F6DE220B257000A47B5D /* WooCommerce.release.xcconfig */ = {isa = PBXFileReference; fileEncoding = 4; lastKnownFileType = text.xcconfig; name = WooCommerce.release.xcconfig; path = ../config/WooCommerce.release.xcconfig; sourceTree = "<group>"; };
		8CA4F6E1220B259100A47B5D /* Version.Public.xcconfig */ = {isa = PBXFileReference; lastKnownFileType = text.xcconfig; name = Version.Public.xcconfig; path = ../config/Version.Public.xcconfig; sourceTree = "<group>"; };
		8CD41D4921F8A7E300CF3C2B /* RELEASE-NOTES.txt */ = {isa = PBXFileReference; fileEncoding = 4; lastKnownFileType = text; name = "RELEASE-NOTES.txt"; path = "../RELEASE-NOTES.txt"; sourceTree = "<group>"; };
		90AC1C0B391E04A837BDC64E /* Pods-WooCommerce.debug.xcconfig */ = {isa = PBXFileReference; includeInIndex = 1; lastKnownFileType = text.xcconfig; name = "Pods-WooCommerce.debug.xcconfig"; path = "../Pods/Target Support Files/Pods-WooCommerce/Pods-WooCommerce.debug.xcconfig"; sourceTree = "<group>"; };
		933A27362222354600C2143A /* Logging.swift */ = {isa = PBXFileReference; lastKnownFileType = sourcecode.swift; path = Logging.swift; sourceTree = "<group>"; };
		934CB122224EAB150005CCB9 /* main.swift */ = {isa = PBXFileReference; lastKnownFileType = sourcecode.swift; path = main.swift; sourceTree = "<group>"; };
		934CB124224EAB540005CCB9 /* TestingAppDelegate.swift */ = {isa = PBXFileReference; lastKnownFileType = sourcecode.swift; path = TestingAppDelegate.swift; sourceTree = "<group>"; };
		9379E1A22255365F006A6BE4 /* TestingMode.storyboard */ = {isa = PBXFileReference; fileEncoding = 4; lastKnownFileType = file.storyboard; path = TestingMode.storyboard; sourceTree = "<group>"; };
		9379E1A4225536AD006A6BE4 /* TestAssets.xcassets */ = {isa = PBXFileReference; lastKnownFileType = folder.assetcatalog; path = TestAssets.xcassets; sourceTree = "<group>"; };
		93BCF01E20DC2CE200EBF7A1 /* bash_secrets.tpl */ = {isa = PBXFileReference; fileEncoding = 4; lastKnownFileType = text; path = bash_secrets.tpl; sourceTree = "<group>"; };
		93FA787121CD2A1A00B663E5 /* CurrencySettingsTests.swift */ = {isa = PBXFileReference; lastKnownFileType = sourcecode.swift; path = CurrencySettingsTests.swift; sourceTree = "<group>"; };
		93FA787321CD7E9E00B663E5 /* CurrencySettings.swift */ = {isa = PBXFileReference; lastKnownFileType = sourcecode.swift; path = CurrencySettings.swift; sourceTree = "<group>"; };
		9D2992FEF3D1246B8CCC2EBB /* Pods-WooCommerceTests.debug.xcconfig */ = {isa = PBXFileReference; includeInIndex = 1; lastKnownFileType = text.xcconfig; name = "Pods-WooCommerceTests.debug.xcconfig"; path = "../Pods/Target Support Files/Pods-WooCommerceTests/Pods-WooCommerceTests.debug.xcconfig"; sourceTree = "<group>"; };
		B509112D2049E27A007D25DC /* DashboardViewController.swift */ = {isa = PBXFileReference; fileEncoding = 4; lastKnownFileType = sourcecode.swift; path = DashboardViewController.swift; sourceTree = "<group>"; };
		B509112E2049E27A007D25DC /* OrdersViewController.swift */ = {isa = PBXFileReference; fileEncoding = 4; lastKnownFileType = sourcecode.swift; path = OrdersViewController.swift; sourceTree = "<group>"; };
		B509112F2049E27A007D25DC /* SettingsViewController.swift */ = {isa = PBXFileReference; fileEncoding = 4; lastKnownFileType = sourcecode.swift; path = SettingsViewController.swift; sourceTree = "<group>"; };
		B509FED021C041DF000076A9 /* Locale+Woo.swift */ = {isa = PBXFileReference; lastKnownFileType = sourcecode.swift; path = "Locale+Woo.swift"; sourceTree = "<group>"; };
		B509FED221C05121000076A9 /* SupportManagerAdapter.swift */ = {isa = PBXFileReference; lastKnownFileType = sourcecode.swift; path = SupportManagerAdapter.swift; sourceTree = "<group>"; };
		B509FED421C052D1000076A9 /* MockupSupportManager.swift */ = {isa = PBXFileReference; lastKnownFileType = sourcecode.swift; path = MockupSupportManager.swift; sourceTree = "<group>"; };
		B50BB4152141828F00AF0F3C /* FooterSpinnerView.swift */ = {isa = PBXFileReference; lastKnownFileType = sourcecode.swift; path = FooterSpinnerView.swift; sourceTree = "<group>"; };
		B511ED26218A660E005787DC /* StringDescriptor.swift */ = {isa = PBXFileReference; lastKnownFileType = sourcecode.swift; path = StringDescriptor.swift; sourceTree = "<group>"; };
		B517EA17218B232700730EC4 /* StringFormatter+Notes.swift */ = {isa = PBXFileReference; lastKnownFileType = sourcecode.swift; path = "StringFormatter+Notes.swift"; sourceTree = "<group>"; };
		B517EA19218B2D2600730EC4 /* StringFormatterTests.swift */ = {isa = PBXFileReference; lastKnownFileType = sourcecode.swift; path = StringFormatterTests.swift; sourceTree = "<group>"; };
		B517EA1C218B41F200730EC4 /* String+Woo.swift */ = {isa = PBXFileReference; lastKnownFileType = sourcecode.swift; path = "String+Woo.swift"; sourceTree = "<group>"; };
		B5290ED8219B3FA900A6AF7F /* Date+Woo.swift */ = {isa = PBXFileReference; lastKnownFileType = sourcecode.swift; path = "Date+Woo.swift"; sourceTree = "<group>"; };
		B53A569621123D3B000776C9 /* ResultsControllerUIKitTests.swift */ = {isa = PBXFileReference; lastKnownFileType = sourcecode.swift; path = ResultsControllerUIKitTests.swift; sourceTree = "<group>"; };
		B53A569A21123E8E000776C9 /* MockupTableView.swift */ = {isa = PBXFileReference; lastKnownFileType = sourcecode.swift; path = MockupTableView.swift; sourceTree = "<group>"; };
		B53A569C21123EEB000776C9 /* MockupStorage.swift */ = {isa = PBXFileReference; fileEncoding = 4; lastKnownFileType = sourcecode.swift; name = MockupStorage.swift; path = ../../../Yosemite/YosemiteTests/Mockups/MockupStorage.swift; sourceTree = "<group>"; };
		B53A56A12112470C000776C9 /* MockupStorage+Sample.swift */ = {isa = PBXFileReference; fileEncoding = 4; lastKnownFileType = sourcecode.swift; name = "MockupStorage+Sample.swift"; path = "../../../Yosemite/YosemiteTests/Mockups/MockupStorage+Sample.swift"; sourceTree = "<group>"; };
		B53A56A32112483D000776C9 /* Constants.swift */ = {isa = PBXFileReference; fileEncoding = 4; lastKnownFileType = sourcecode.swift; name = Constants.swift; path = ../../Yosemite/YosemiteTests/Settings/Constants.swift; sourceTree = "<group>"; };
		B53B3F36219C75AC00DF1EB6 /* OrderLoaderViewController.swift */ = {isa = PBXFileReference; lastKnownFileType = sourcecode.swift; path = OrderLoaderViewController.swift; sourceTree = "<group>"; };
		B53B3F38219C817800DF1EB6 /* UIStoryboard+Woo.swift */ = {isa = PBXFileReference; lastKnownFileType = sourcecode.swift; path = "UIStoryboard+Woo.swift"; sourceTree = "<group>"; };
		B53B898820D450AF00EDB467 /* SessionManagerTests.swift */ = {isa = PBXFileReference; lastKnownFileType = sourcecode.swift; path = SessionManagerTests.swift; sourceTree = "<group>"; };
		B53B898C20D462A000EDB467 /* DefaultStoresManager.swift */ = {isa = PBXFileReference; fileEncoding = 4; lastKnownFileType = sourcecode.swift; path = DefaultStoresManager.swift; sourceTree = "<group>"; };
		B541B2122189E7FD008FE7C1 /* ScannerWooTests.swift */ = {isa = PBXFileReference; lastKnownFileType = sourcecode.swift; path = ScannerWooTests.swift; sourceTree = "<group>"; };
		B541B2142189EEA1008FE7C1 /* Scanner+Helpers.swift */ = {isa = PBXFileReference; lastKnownFileType = sourcecode.swift; path = "Scanner+Helpers.swift"; sourceTree = "<group>"; };
		B541B2162189EED4008FE7C1 /* NSMutableAttributedString+Helpers.swift */ = {isa = PBXFileReference; lastKnownFileType = sourcecode.swift; path = "NSMutableAttributedString+Helpers.swift"; sourceTree = "<group>"; };
		B541B2192189F3A2008FE7C1 /* StringFormatter.swift */ = {isa = PBXFileReference; lastKnownFileType = sourcecode.swift; path = StringFormatter.swift; sourceTree = "<group>"; };
		B541B21B2189F3D8008FE7C1 /* StringStyles.swift */ = {isa = PBXFileReference; lastKnownFileType = sourcecode.swift; path = StringStyles.swift; sourceTree = "<group>"; };
		B541B21F218A007C008FE7C1 /* NSMutableParagraphStyle+Helpers.swift */ = {isa = PBXFileReference; lastKnownFileType = sourcecode.swift; path = "NSMutableParagraphStyle+Helpers.swift"; sourceTree = "<group>"; };
		B541B222218A29A6008FE7C1 /* NSParagraphStyle+Woo.swift */ = {isa = PBXFileReference; lastKnownFileType = sourcecode.swift; path = "NSParagraphStyle+Woo.swift"; sourceTree = "<group>"; };
		B541B225218A412C008FE7C1 /* UIFont+Woo.swift */ = {isa = PBXFileReference; lastKnownFileType = sourcecode.swift; path = "UIFont+Woo.swift"; sourceTree = "<group>"; };
		B54FBE542111F70700390F57 /* ResultsController+UIKit.swift */ = {isa = PBXFileReference; lastKnownFileType = sourcecode.swift; path = "ResultsController+UIKit.swift"; sourceTree = "<group>"; };
		B55401682170D5E10067DC90 /* ChartPlaceholderView.swift */ = {isa = PBXFileReference; lastKnownFileType = sourcecode.swift; path = ChartPlaceholderView.swift; sourceTree = "<group>"; };
		B554016A2170D6010067DC90 /* ChartPlaceholderView.xib */ = {isa = PBXFileReference; lastKnownFileType = file.xib; path = ChartPlaceholderView.xib; sourceTree = "<group>"; };
		B554E1782152F20000F31188 /* UINavigationBar+Appearance.swift */ = {isa = PBXFileReference; lastKnownFileType = sourcecode.swift; path = "UINavigationBar+Appearance.swift"; sourceTree = "<group>"; };
		B554E17A2152F27200F31188 /* UILabel+Appearance.swift */ = {isa = PBXFileReference; lastKnownFileType = sourcecode.swift; path = "UILabel+Appearance.swift"; sourceTree = "<group>"; };
		B555530C21B57DC300449E71 /* UserNotificationsCenterAdapter.swift */ = {isa = PBXFileReference; lastKnownFileType = sourcecode.swift; path = UserNotificationsCenterAdapter.swift; sourceTree = "<group>"; };
		B555530E21B57DE700449E71 /* ApplicationAdapter.swift */ = {isa = PBXFileReference; lastKnownFileType = sourcecode.swift; path = ApplicationAdapter.swift; sourceTree = "<group>"; };
		B555531021B57E6F00449E71 /* MockupApplicationAdapter.swift */ = {isa = PBXFileReference; lastKnownFileType = sourcecode.swift; path = MockupApplicationAdapter.swift; sourceTree = "<group>"; };
		B555531221B57E8800449E71 /* MockupUserNotificationsCenterAdapter.swift */ = {isa = PBXFileReference; lastKnownFileType = sourcecode.swift; path = MockupUserNotificationsCenterAdapter.swift; sourceTree = "<group>"; };
		B557652A20F681E800185843 /* StoreTableViewCell.swift */ = {isa = PBXFileReference; lastKnownFileType = sourcecode.swift; path = StoreTableViewCell.swift; sourceTree = "<group>"; };
		B557652C20F6827900185843 /* StoreTableViewCell.xib */ = {isa = PBXFileReference; lastKnownFileType = file.xib; path = StoreTableViewCell.xib; sourceTree = "<group>"; };
		B559EBAD20A0BF8E00836CD4 /* README.md */ = {isa = PBXFileReference; fileEncoding = 4; lastKnownFileType = net.daringfireball.markdown; name = README.md; path = ../README.md; sourceTree = "<group>"; };
		B559EBAE20A0BF8F00836CD4 /* LICENSE */ = {isa = PBXFileReference; fileEncoding = 4; lastKnownFileType = text; name = LICENSE; path = ../LICENSE; sourceTree = "<group>"; };
		B55BC1F021A878A30011A0C0 /* String+HTML.swift */ = {isa = PBXFileReference; lastKnownFileType = sourcecode.swift; path = "String+HTML.swift"; sourceTree = "<group>"; };
		B55BC1F221A8790F0011A0C0 /* StringHTMLTests.swift */ = {isa = PBXFileReference; lastKnownFileType = sourcecode.swift; path = StringHTMLTests.swift; sourceTree = "<group>"; };
		B55D4BFA20B5CDE600D7A50F /* ApiCredentials.tpl */ = {isa = PBXFileReference; explicitFileType = sourcecode.swift; fileEncoding = 4; path = ApiCredentials.tpl; sourceTree = "<group>"; };
		B55D4BFB20B5CDE600D7A50F /* replace_secrets.rb */ = {isa = PBXFileReference; fileEncoding = 4; lastKnownFileType = text.script.ruby; path = replace_secrets.rb; sourceTree = "<group>"; };
		B55D4C0520B6027100D7A50F /* AuthenticationManager.swift */ = {isa = PBXFileReference; fileEncoding = 4; lastKnownFileType = sourcecode.swift; path = AuthenticationManager.swift; sourceTree = "<group>"; };
		B55D4C1920B6193000D7A50F /* InfoPlist.tpl */ = {isa = PBXFileReference; explicitFileType = sourcecode.c.h; fileEncoding = 4; path = InfoPlist.tpl; sourceTree = "<group>"; };
		B55D4C2620B717C000D7A50F /* UserAgent.swift */ = {isa = PBXFileReference; lastKnownFileType = sourcecode.swift; path = UserAgent.swift; sourceTree = "<group>"; };
		B560D6852195BCA90027BB7E /* NoteDetailsHeaderTableViewCell.swift */ = {isa = PBXFileReference; lastKnownFileType = sourcecode.swift; path = NoteDetailsHeaderTableViewCell.swift; sourceTree = "<group>"; };
		B560D6872195BCC70027BB7E /* NoteDetailsHeaderTableViewCell.xib */ = {isa = PBXFileReference; lastKnownFileType = file.xib; path = NoteDetailsHeaderTableViewCell.xib; sourceTree = "<group>"; };
		B560D6892195BD100027BB7E /* NoteDetailsCommentTableViewCell.xib */ = {isa = PBXFileReference; lastKnownFileType = file.xib; path = NoteDetailsCommentTableViewCell.xib; sourceTree = "<group>"; };
		B560D68B2195BD1D0027BB7E /* NoteDetailsCommentTableViewCell.swift */ = {isa = PBXFileReference; lastKnownFileType = sourcecode.swift; path = NoteDetailsCommentTableViewCell.swift; sourceTree = "<group>"; };
		B56BBD15214820A70053A32D /* SyncCoordinatorTests.swift */ = {isa = PBXFileReference; lastKnownFileType = sourcecode.swift; path = SyncCoordinatorTests.swift; sourceTree = "<group>"; };
		B56C721121B5B44000E5E85B /* PushNotificationsConfiguration.swift */ = {isa = PBXFileReference; lastKnownFileType = sourcecode.swift; path = PushNotificationsConfiguration.swift; sourceTree = "<group>"; };
		B56C721321B5BBC000E5E85B /* MockupStoresManager.swift */ = {isa = PBXFileReference; lastKnownFileType = sourcecode.swift; path = MockupStoresManager.swift; sourceTree = "<group>"; };
		B56C721921B5F65E00E5E85B /* Woo-Debug.entitlements */ = {isa = PBXFileReference; lastKnownFileType = text.plist.entitlements; path = "Woo-Debug.entitlements"; sourceTree = "<group>"; };
		B56C721A21B5F65E00E5E85B /* Woo-Release.entitlements */ = {isa = PBXFileReference; lastKnownFileType = text.plist.entitlements; path = "Woo-Release.entitlements"; sourceTree = "<group>"; };
		B56DB3C62049BFAA00D4AA8E /* WooCommerce.app */ = {isa = PBXFileReference; explicitFileType = wrapper.application; includeInIndex = 0; path = WooCommerce.app; sourceTree = BUILT_PRODUCTS_DIR; };
		B56DB3C92049BFAA00D4AA8E /* AppDelegate.swift */ = {isa = PBXFileReference; lastKnownFileType = sourcecode.swift; path = AppDelegate.swift; sourceTree = "<group>"; };
		B56DB3CE2049BFAA00D4AA8E /* Base */ = {isa = PBXFileReference; lastKnownFileType = file.storyboard; name = Base; path = Base.lproj/Main.storyboard; sourceTree = "<group>"; };
		B56DB3D32049BFAA00D4AA8E /* Assets.xcassets */ = {isa = PBXFileReference; lastKnownFileType = folder.assetcatalog; path = Assets.xcassets; sourceTree = "<group>"; };
		B56DB3D62049BFAA00D4AA8E /* Base */ = {isa = PBXFileReference; lastKnownFileType = file.storyboard; name = Base; path = Base.lproj/LaunchScreen.storyboard; sourceTree = "<group>"; };
		B56DB3D82049BFAA00D4AA8E /* Info.plist */ = {isa = PBXFileReference; lastKnownFileType = text.plist.xml; path = Info.plist; sourceTree = "<group>"; };
		B56DB3DD2049BFAA00D4AA8E /* WooCommerceTests.xctest */ = {isa = PBXFileReference; explicitFileType = wrapper.cfbundle; includeInIndex = 0; path = WooCommerceTests.xctest; sourceTree = BUILT_PRODUCTS_DIR; };
		B56DB3E32049BFAA00D4AA8E /* Info.plist */ = {isa = PBXFileReference; lastKnownFileType = text.plist.xml; path = Info.plist; sourceTree = "<group>"; };
		B5718D6421B56B3F0026C9F0 /* PushNotificationsManagerTests.swift */ = {isa = PBXFileReference; fileEncoding = 4; lastKnownFileType = sourcecode.swift; path = PushNotificationsManagerTests.swift; sourceTree = "<group>"; };
		B573B19E219DC2690081C78C /* en */ = {isa = PBXFileReference; lastKnownFileType = text.plist.strings; name = en; path = en.lproj/Localizable.strings; sourceTree = "<group>"; };
		B573B19F219DC2690081C78C /* es */ = {isa = PBXFileReference; lastKnownFileType = text.plist.strings; name = es; path = es.lproj/Localizable.strings; sourceTree = "<group>"; };
		B573B1A1219DC28E0081C78C /* de */ = {isa = PBXFileReference; lastKnownFileType = text.plist.strings; name = de; path = de.lproj/Localizable.strings; sourceTree = "<group>"; };
		B573B1A2219DC2950081C78C /* ar */ = {isa = PBXFileReference; lastKnownFileType = text.plist.strings; name = ar; path = ar.lproj/Localizable.strings; sourceTree = "<group>"; };
		B573B1A3219DC2A20081C78C /* fr */ = {isa = PBXFileReference; lastKnownFileType = text.plist.strings; name = fr; path = fr.lproj/Localizable.strings; sourceTree = "<group>"; };
		B573B1A4219DC2A20081C78C /* he */ = {isa = PBXFileReference; lastKnownFileType = text.plist.strings; name = he; path = he.lproj/Localizable.strings; sourceTree = "<group>"; };
		B573B1A5219DC2A20081C78C /* id */ = {isa = PBXFileReference; lastKnownFileType = text.plist.strings; name = id; path = id.lproj/Localizable.strings; sourceTree = "<group>"; };
		B573B1A6219DC2B20081C78C /* nl */ = {isa = PBXFileReference; lastKnownFileType = text.plist.strings; name = nl; path = nl.lproj/Localizable.strings; sourceTree = "<group>"; };
		B573B1A7219DC2B30081C78C /* sv */ = {isa = PBXFileReference; lastKnownFileType = text.plist.strings; name = sv; path = sv.lproj/Localizable.strings; sourceTree = "<group>"; };
		B573B1A8219DC2B30081C78C /* ja */ = {isa = PBXFileReference; lastKnownFileType = text.plist.strings; name = ja; path = ja.lproj/Localizable.strings; sourceTree = "<group>"; };
		B573B1A9219DC2B30081C78C /* pt-BR */ = {isa = PBXFileReference; lastKnownFileType = text.plist.strings; name = "pt-BR"; path = "pt-BR.lproj/Localizable.strings"; sourceTree = "<group>"; };
		B573B1AA219DC2B30081C78C /* ko */ = {isa = PBXFileReference; lastKnownFileType = text.plist.strings; name = ko; path = ko.lproj/Localizable.strings; sourceTree = "<group>"; };
		B573B1AB219DC2B40081C78C /* ru */ = {isa = PBXFileReference; lastKnownFileType = text.plist.strings; name = ru; path = ru.lproj/Localizable.strings; sourceTree = "<group>"; };
		B573B1AC219DC2B40081C78C /* tr */ = {isa = PBXFileReference; lastKnownFileType = text.plist.strings; name = tr; path = tr.lproj/Localizable.strings; sourceTree = "<group>"; };
		B573B1AD219DC2B40081C78C /* it */ = {isa = PBXFileReference; lastKnownFileType = text.plist.strings; name = it; path = it.lproj/Localizable.strings; sourceTree = "<group>"; };
		B573B1AE219DC2BC0081C78C /* zh-Hans */ = {isa = PBXFileReference; lastKnownFileType = text.plist.strings; name = "zh-Hans"; path = "zh-Hans.lproj/Localizable.strings"; sourceTree = "<group>"; };
		B573B1AF219DC2BD0081C78C /* zh-Hant */ = {isa = PBXFileReference; lastKnownFileType = text.plist.strings; name = "zh-Hant"; path = "zh-Hant.lproj/Localizable.strings"; sourceTree = "<group>"; };
		B57B67892107546E00AF8905 /* Address+Woo.swift */ = {isa = PBXFileReference; lastKnownFileType = sourcecode.swift; path = "Address+Woo.swift"; sourceTree = "<group>"; };
		B57B678D21078C5400AF8905 /* OrderItemViewModel.swift */ = {isa = PBXFileReference; lastKnownFileType = sourcecode.swift; path = OrderItemViewModel.swift; sourceTree = "<group>"; };
		B57C5C9121B80E3B00FF82B2 /* APNSDevice+Woo.swift */ = {isa = PBXFileReference; fileEncoding = 4; lastKnownFileType = sourcecode.swift; path = "APNSDevice+Woo.swift"; sourceTree = "<group>"; };
		B57C5C9321B80E4700FF82B2 /* Data+Woo.swift */ = {isa = PBXFileReference; fileEncoding = 4; lastKnownFileType = sourcecode.swift; path = "Data+Woo.swift"; sourceTree = "<group>"; };
		B57C5C9521B80E5400FF82B2 /* Dictionary+Woo.swift */ = {isa = PBXFileReference; fileEncoding = 4; lastKnownFileType = sourcecode.swift; path = "Dictionary+Woo.swift"; sourceTree = "<group>"; };
		B57C5C9721B80E7100FF82B2 /* DictionaryWooTests.swift */ = {isa = PBXFileReference; fileEncoding = 4; lastKnownFileType = sourcecode.swift; path = DictionaryWooTests.swift; sourceTree = "<group>"; };
		B57C5C9821B80E7100FF82B2 /* DataWooTests.swift */ = {isa = PBXFileReference; fileEncoding = 4; lastKnownFileType = sourcecode.swift; path = DataWooTests.swift; sourceTree = "<group>"; };
		B57C5C9C21B80E8200FF82B2 /* SessionManager+Internal.swift */ = {isa = PBXFileReference; fileEncoding = 4; lastKnownFileType = sourcecode.swift; path = "SessionManager+Internal.swift"; sourceTree = "<group>"; };
		B57C5C9D21B80E8200FF82B2 /* SampleError.swift */ = {isa = PBXFileReference; fileEncoding = 4; lastKnownFileType = sourcecode.swift; path = SampleError.swift; sourceTree = "<group>"; };
		B57C743C20F5493300EEFC87 /* AccountHeaderView.swift */ = {isa = PBXFileReference; lastKnownFileType = sourcecode.swift; path = AccountHeaderView.swift; sourceTree = "<group>"; };
		B57C744220F54F1C00EEFC87 /* AccountHeaderView.xib */ = {isa = PBXFileReference; lastKnownFileType = file.xib; path = AccountHeaderView.xib; sourceTree = "<group>"; };
		B57C744420F55BA600EEFC87 /* NSObject+Helpers.swift */ = {isa = PBXFileReference; lastKnownFileType = sourcecode.swift; path = "NSObject+Helpers.swift"; sourceTree = "<group>"; };
		B57C744620F55BC800EEFC87 /* UIView+Helpers.swift */ = {isa = PBXFileReference; lastKnownFileType = sourcecode.swift; path = "UIView+Helpers.swift"; sourceTree = "<group>"; };
		B57C744920F5649300EEFC87 /* EmptyStoresTableViewCell.swift */ = {isa = PBXFileReference; lastKnownFileType = sourcecode.swift; path = EmptyStoresTableViewCell.swift; sourceTree = "<group>"; };
		B57C744B20F564B400EEFC87 /* EmptyStoresTableViewCell.xib */ = {isa = PBXFileReference; lastKnownFileType = file.xib; path = EmptyStoresTableViewCell.xib; sourceTree = "<group>"; };
		B57C744D20F56E3800EEFC87 /* UITableViewCell+Helpers.swift */ = {isa = PBXFileReference; lastKnownFileType = sourcecode.swift; path = "UITableViewCell+Helpers.swift"; sourceTree = "<group>"; };
		B57C745020F56EE900EEFC87 /* UITableViewCellHelpersTests.swift */ = {isa = PBXFileReference; lastKnownFileType = sourcecode.swift; path = UITableViewCellHelpersTests.swift; sourceTree = "<group>"; };
		B582F95820FFCEAA0060934A /* UITableViewHeaderFooterView+Helpers.swift */ = {isa = PBXFileReference; lastKnownFileType = sourcecode.swift; path = "UITableViewHeaderFooterView+Helpers.swift"; sourceTree = "<group>"; };
		B586906521A5F4B1001F1EFC /* UINavigationController+Woo.swift */ = {isa = PBXFileReference; lastKnownFileType = sourcecode.swift; path = "UINavigationController+Woo.swift"; sourceTree = "<group>"; };
		B58B4AAF2108F01400076FDD /* NoticeView.swift */ = {isa = PBXFileReference; fileEncoding = 4; lastKnownFileType = sourcecode.swift; path = NoticeView.swift; sourceTree = "<group>"; };
		B58B4AB02108F01600076FDD /* DefaultNoticePresenter.swift */ = {isa = PBXFileReference; fileEncoding = 4; lastKnownFileType = sourcecode.swift; path = DefaultNoticePresenter.swift; sourceTree = "<group>"; };
		B58B4AB52108F11C00076FDD /* Notice.swift */ = {isa = PBXFileReference; lastKnownFileType = sourcecode.swift; path = Notice.swift; sourceTree = "<group>"; };
		B58B4AB72108F14700076FDD /* NoticeNotificationInfo.swift */ = {isa = PBXFileReference; lastKnownFileType = sourcecode.swift; path = NoticeNotificationInfo.swift; sourceTree = "<group>"; };
		B58B4ABF2108FF6100076FDD /* Array+Helpers.swift */ = {isa = PBXFileReference; lastKnownFileType = sourcecode.swift; path = "Array+Helpers.swift"; sourceTree = "<group>"; };
		B5980A6021AC878900EBF596 /* UIDevice+Woo.swift */ = {isa = PBXFileReference; fileEncoding = 4; lastKnownFileType = sourcecode.swift; path = "UIDevice+Woo.swift"; sourceTree = "<group>"; };
		B5980A6221AC879F00EBF596 /* Bundle+Woo.swift */ = {isa = PBXFileReference; fileEncoding = 4; lastKnownFileType = sourcecode.swift; path = "Bundle+Woo.swift"; sourceTree = "<group>"; };
		B5980A6421AC905C00EBF596 /* UIDeviceWooTests.swift */ = {isa = PBXFileReference; lastKnownFileType = sourcecode.swift; path = UIDeviceWooTests.swift; sourceTree = "<group>"; };
		B5980A6621AC91AA00EBF596 /* BundleWooTests.swift */ = {isa = PBXFileReference; lastKnownFileType = sourcecode.swift; path = BundleWooTests.swift; sourceTree = "<group>"; };
		B59C09D82188CBB100AB41D6 /* Array+Notes.swift */ = {isa = PBXFileReference; lastKnownFileType = sourcecode.swift; path = "Array+Notes.swift"; sourceTree = "<group>"; };
		B59C09DB2188D70200AB41D6 /* Notifications.storyboard */ = {isa = PBXFileReference; lastKnownFileType = file.storyboard; path = Notifications.storyboard; sourceTree = "<group>"; };
		B59D1EDE219072CC009D1978 /* ProductReviewTableViewCell.swift */ = {isa = PBXFileReference; lastKnownFileType = sourcecode.swift; path = ProductReviewTableViewCell.swift; sourceTree = "<group>"; };
		B59D1EE021907304009D1978 /* ProductReviewTableViewCell.xib */ = {isa = PBXFileReference; lastKnownFileType = file.xib; path = ProductReviewTableViewCell.xib; sourceTree = "<group>"; };
		B59D1EE221907C7B009D1978 /* NSAttributedString+Helpers.swift */ = {isa = PBXFileReference; lastKnownFileType = sourcecode.swift; path = "NSAttributedString+Helpers.swift"; sourceTree = "<group>"; };
		B59D1EE4219080B4009D1978 /* Note+Woo.swift */ = {isa = PBXFileReference; lastKnownFileType = sourcecode.swift; path = "Note+Woo.swift"; sourceTree = "<group>"; };
		B59D1EE6219089A3009D1978 /* Noticons.ttf */ = {isa = PBXFileReference; lastKnownFileType = file; path = Noticons.ttf; sourceTree = "<group>"; };
		B59D1EE92190AE96009D1978 /* StorageNote+Woo.swift */ = {isa = PBXFileReference; fileEncoding = 4; lastKnownFileType = sourcecode.swift; path = "StorageNote+Woo.swift"; sourceTree = "<group>"; };
		B59D1EEB2190B08B009D1978 /* Age.swift */ = {isa = PBXFileReference; lastKnownFileType = sourcecode.swift; path = Age.swift; sourceTree = "<group>"; };
		B59D49CC219B587E006BF0AD /* UILabel+OrderStatus.swift */ = {isa = PBXFileReference; lastKnownFileType = sourcecode.swift; path = "UILabel+OrderStatus.swift"; sourceTree = "<group>"; };
		B5A56BEF219F2CE90065A902 /* VerticalButton.swift */ = {isa = PBXFileReference; lastKnownFileType = sourcecode.swift; path = VerticalButton.swift; sourceTree = "<group>"; };
		B5A56BF2219F46470065A902 /* UIButton+Animations.swift */ = {isa = PBXFileReference; lastKnownFileType = sourcecode.swift; path = "UIButton+Animations.swift"; sourceTree = "<group>"; };
		B5A56BF4219F5AB20065A902 /* NSNotificationName+Woo.swift */ = {isa = PBXFileReference; lastKnownFileType = sourcecode.swift; path = "NSNotificationName+Woo.swift"; sourceTree = "<group>"; };
		B5A82EE121025C450053ADC8 /* FulfillViewController.swift */ = {isa = PBXFileReference; lastKnownFileType = sourcecode.swift; path = FulfillViewController.swift; sourceTree = "<group>"; };
		B5A82EE421025E550053ADC8 /* FulfillViewController.xib */ = {isa = PBXFileReference; lastKnownFileType = file.xib; path = FulfillViewController.xib; sourceTree = "<group>"; };
		B5A82EE6210263460053ADC8 /* UIViewController+Helpers.swift */ = {isa = PBXFileReference; lastKnownFileType = sourcecode.swift; path = "UIViewController+Helpers.swift"; sourceTree = "<group>"; };
		B5A8532120BDBFAE00FAAB4D /* CircularImageView.swift */ = {isa = PBXFileReference; fileEncoding = 4; lastKnownFileType = sourcecode.swift; path = CircularImageView.swift; sourceTree = "<group>"; };
		B5A8F8A720B84D3F00D211DE /* ApiCredentials.swift */ = {isa = PBXFileReference; lastKnownFileType = sourcecode.swift; name = ApiCredentials.swift; path = DerivedSources/ApiCredentials.swift; sourceTree = SOURCE_ROOT; };
		B5A8F8A820B84D3F00D211DE /* InfoPlist.h */ = {isa = PBXFileReference; lastKnownFileType = sourcecode.c.h; name = InfoPlist.h; path = DerivedSources/InfoPlist.h; sourceTree = SOURCE_ROOT; };
		B5A8F8AC20B88D9900D211DE /* LoginPrologueViewController.swift */ = {isa = PBXFileReference; lastKnownFileType = sourcecode.swift; path = LoginPrologueViewController.swift; sourceTree = "<group>"; };
		B5A8F8AE20B88DCC00D211DE /* LoginPrologueViewController.xib */ = {isa = PBXFileReference; lastKnownFileType = file.xib; path = LoginPrologueViewController.xib; sourceTree = "<group>"; };
		B5AA7B3C20ED5D15004DA14F /* SessionManager.swift */ = {isa = PBXFileReference; lastKnownFileType = sourcecode.swift; path = SessionManager.swift; sourceTree = "<group>"; };
		B5AA7B3E20ED81C2004DA14F /* UserDefaults+Woo.swift */ = {isa = PBXFileReference; lastKnownFileType = sourcecode.swift; path = "UserDefaults+Woo.swift"; sourceTree = "<group>"; };
		B5BBD6DD21B1703600E3207E /* PushNotificationsManager.swift */ = {isa = PBXFileReference; fileEncoding = 4; lastKnownFileType = sourcecode.swift; path = PushNotificationsManager.swift; sourceTree = "<group>"; };
		B5BE75DA213F1D1E00909A14 /* OverlayMessageView.swift */ = {isa = PBXFileReference; lastKnownFileType = sourcecode.swift; path = OverlayMessageView.swift; sourceTree = "<group>"; };
		B5BE75DC213F1D3D00909A14 /* OverlayMessageView.xib */ = {isa = PBXFileReference; lastKnownFileType = file.xib; path = OverlayMessageView.xib; sourceTree = "<group>"; };
		B5C3876321C41B9F006CE970 /* UIApplication+Woo.swift */ = {isa = PBXFileReference; lastKnownFileType = sourcecode.swift; path = "UIApplication+Woo.swift"; sourceTree = "<group>"; };
		B5C3B5E220D189E60072CB9D /* Networking.framework */ = {isa = PBXFileReference; explicitFileType = wrapper.framework; path = Networking.framework; sourceTree = BUILT_PRODUCTS_DIR; };
		B5C3B5E420D189EA0072CB9D /* Storage.framework */ = {isa = PBXFileReference; explicitFileType = wrapper.framework; path = Storage.framework; sourceTree = BUILT_PRODUCTS_DIR; };
		B5C3B5E620D189ED0072CB9D /* Yosemite.framework */ = {isa = PBXFileReference; explicitFileType = wrapper.framework; path = Yosemite.framework; sourceTree = BUILT_PRODUCTS_DIR; };
		B5C6CE602190D28E00515926 /* NSAttributedStringHelperTests.swift */ = {isa = PBXFileReference; lastKnownFileType = sourcecode.swift; path = NSAttributedStringHelperTests.swift; sourceTree = "<group>"; };
		B5D1AFB320BC445900DB0E8C /* Images.xcassets */ = {isa = PBXFileReference; lastKnownFileType = folder.assetcatalog; path = Images.xcassets; sourceTree = "<group>"; };
		B5D1AFB720BC510200DB0E8C /* UIImage+Woo.swift */ = {isa = PBXFileReference; lastKnownFileType = sourcecode.swift; path = "UIImage+Woo.swift"; sourceTree = "<group>"; };
		B5D1AFB920BC515600DB0E8C /* UIColor+Woo.swift */ = {isa = PBXFileReference; lastKnownFileType = sourcecode.swift; path = "UIColor+Woo.swift"; sourceTree = "<group>"; };
		B5D1AFBF20BC67C200DB0E8C /* WooConstants.swift */ = {isa = PBXFileReference; lastKnownFileType = sourcecode.swift; path = WooConstants.swift; sourceTree = "<group>"; };
		B5D1AFC520BC7B7300DB0E8C /* StorePickerViewController.swift */ = {isa = PBXFileReference; lastKnownFileType = sourcecode.swift; path = StorePickerViewController.swift; sourceTree = "<group>"; };
		B5D1AFC720BC7B9600DB0E8C /* StorePickerViewController.xib */ = {isa = PBXFileReference; lastKnownFileType = file.xib; path = StorePickerViewController.xib; sourceTree = "<group>"; };
		B5D6DC53214802740003E48A /* SyncCoordinator.swift */ = {isa = PBXFileReference; lastKnownFileType = sourcecode.swift; path = SyncCoordinator.swift; sourceTree = "<group>"; };
		B5DB01B42114AB2D00A4F797 /* CrashLogging.swift */ = {isa = PBXFileReference; fileEncoding = 4; lastKnownFileType = sourcecode.swift; path = CrashLogging.swift; sourceTree = "<group>"; };
		B5DBF3C220E1484400B53AED /* StoresManagerTests.swift */ = {isa = PBXFileReference; lastKnownFileType = sourcecode.swift; path = StoresManagerTests.swift; sourceTree = "<group>"; };
		B5DBF3C420E148E000B53AED /* DeauthenticatedState.swift */ = {isa = PBXFileReference; lastKnownFileType = sourcecode.swift; path = DeauthenticatedState.swift; sourceTree = "<group>"; };
		B5DBF3CA20E149CC00B53AED /* AuthenticatedState.swift */ = {isa = PBXFileReference; fileEncoding = 4; lastKnownFileType = sourcecode.swift; path = AuthenticatedState.swift; sourceTree = "<group>"; };
		B5F04D942194F2A300501EE1 /* NoteDetailsRow.swift */ = {isa = PBXFileReference; lastKnownFileType = sourcecode.swift; path = NoteDetailsRow.swift; sourceTree = "<group>"; };
		B5F355EE21CD500200A7077A /* SearchViewController.swift */ = {isa = PBXFileReference; lastKnownFileType = sourcecode.swift; path = SearchViewController.swift; sourceTree = "<group>"; };
		B5F355F021CD504400A7077A /* SearchViewController.xib */ = {isa = PBXFileReference; lastKnownFileType = file.xib; path = SearchViewController.xib; sourceTree = "<group>"; };
		B5F571A321BEC90D0010D1B8 /* NoteDetailsHeaderPlainTableViewCell.swift */ = {isa = PBXFileReference; lastKnownFileType = sourcecode.swift; path = NoteDetailsHeaderPlainTableViewCell.swift; sourceTree = "<group>"; };
		B5F571A521BEC92A0010D1B8 /* NoteDetailsHeaderPlainTableViewCell.xib */ = {isa = PBXFileReference; fileEncoding = 4; lastKnownFileType = file.xib; path = NoteDetailsHeaderPlainTableViewCell.xib; sourceTree = "<group>"; };
		B5F571A821BEECA50010D1B8 /* Responses */ = {isa = PBXFileReference; lastKnownFileType = folder; name = Responses; path = ../../Networking/NetworkingTests/Responses; sourceTree = "<group>"; };
		B5F571AA21BEECB60010D1B8 /* NoteWooTests.swift */ = {isa = PBXFileReference; lastKnownFileType = sourcecode.swift; path = NoteWooTests.swift; sourceTree = "<group>"; };
		B5F571AF21BF149D0010D1B8 /* o.caf */ = {isa = PBXFileReference; lastKnownFileType = file; path = o.caf; sourceTree = "<group>"; };
		B5F8B7DF2194759100DAB7E2 /* ReviewDetailsViewController.swift */ = {isa = PBXFileReference; lastKnownFileType = sourcecode.swift; path = ReviewDetailsViewController.swift; sourceTree = "<group>"; };
		B5F8B7E4219478FA00DAB7E2 /* ReviewDetailsViewController.xib */ = {isa = PBXFileReference; lastKnownFileType = file.xib; path = ReviewDetailsViewController.xib; sourceTree = "<group>"; };
		B5FD110D21D3CB8500560344 /* OrderTableViewCell.xib */ = {isa = PBXFileReference; lastKnownFileType = file.xib; path = OrderTableViewCell.xib; sourceTree = "<group>"; };
		B5FD111121D3CE7700560344 /* NewNoteViewController.xib */ = {isa = PBXFileReference; lastKnownFileType = file.xib; path = NewNoteViewController.xib; sourceTree = "<group>"; };
		B5FD111521D3F13700560344 /* BordersView.swift */ = {isa = PBXFileReference; fileEncoding = 4; lastKnownFileType = sourcecode.swift; path = BordersView.swift; sourceTree = "<group>"; };
		BABE5E07DD787ECA6D2A76DE /* Pods_WooCommerce.framework */ = {isa = PBXFileReference; explicitFileType = wrapper.framework; includeInIndex = 0; path = Pods_WooCommerce.framework; sourceTree = BUILT_PRODUCTS_DIR; };
		CE021534215BE3AB00C19555 /* LoginNavigationController+Woo.swift */ = {isa = PBXFileReference; lastKnownFileType = sourcecode.swift; path = "LoginNavigationController+Woo.swift"; sourceTree = "<group>"; };
		CE0F17CD22A8105800964A63 /* ReadMoreTableViewCell.swift */ = {isa = PBXFileReference; lastKnownFileType = sourcecode.swift; path = ReadMoreTableViewCell.swift; sourceTree = "<group>"; };
		CE0F17CE22A8105800964A63 /* ReadMoreTableViewCell.xib */ = {isa = PBXFileReference; lastKnownFileType = file.xib; path = ReadMoreTableViewCell.xib; sourceTree = "<group>"; };
		CE0F17D122A8308900964A63 /* FancyAlertController+PurchaseNote.swift */ = {isa = PBXFileReference; lastKnownFileType = sourcecode.swift; path = "FancyAlertController+PurchaseNote.swift"; sourceTree = "<group>"; };
		CE14452D2188C11700A991D8 /* ZendeskManager.swift */ = {isa = PBXFileReference; lastKnownFileType = sourcecode.swift; path = ZendeskManager.swift; sourceTree = "<group>"; };
		CE15524921FFB10100EAA690 /* ApplicationLogViewController.swift */ = {isa = PBXFileReference; lastKnownFileType = sourcecode.swift; path = ApplicationLogViewController.swift; sourceTree = "<group>"; };
		CE16177921B7192A00B82A47 /* AuthenticationConstants.swift */ = {isa = PBXFileReference; lastKnownFileType = sourcecode.swift; path = AuthenticationConstants.swift; sourceTree = "<group>"; };
		CE1AFE612200B1BD00432745 /* ApplicationLogDetailViewController.swift */ = {isa = PBXFileReference; lastKnownFileType = sourcecode.swift; path = ApplicationLogDetailViewController.swift; sourceTree = "<group>"; };
		CE1CCB3F2056F21C000EE3AC /* Style.swift */ = {isa = PBXFileReference; lastKnownFileType = sourcecode.swift; path = Style.swift; sourceTree = "<group>"; };
		CE1CCB4A20570B1F000EE3AC /* OrderTableViewCell.swift */ = {isa = PBXFileReference; lastKnownFileType = sourcecode.swift; path = OrderTableViewCell.swift; sourceTree = "<group>"; };
		CE1D5A53228A0AD200DF3715 /* TwoColumnTableViewCell.swift */ = {isa = PBXFileReference; lastKnownFileType = sourcecode.swift; path = TwoColumnTableViewCell.swift; sourceTree = "<group>"; };
		CE1D5A54228A0AD200DF3715 /* TwoColumnTableViewCell.xib */ = {isa = PBXFileReference; lastKnownFileType = file.xib; path = TwoColumnTableViewCell.xib; sourceTree = "<group>"; };
		CE1D5A57228A1C2C00DF3715 /* ProductReviewsTableViewCell.swift */ = {isa = PBXFileReference; lastKnownFileType = sourcecode.swift; path = ProductReviewsTableViewCell.swift; sourceTree = "<group>"; };
		CE1D5A58228A1C2C00DF3715 /* ProductReviewsTableViewCell.xib */ = {isa = PBXFileReference; lastKnownFileType = file.xib; path = ProductReviewsTableViewCell.xib; sourceTree = "<group>"; };
		CE1EC8C320B46819009762BF /* PaymentTableViewCell.swift */ = {isa = PBXFileReference; lastKnownFileType = sourcecode.swift; path = PaymentTableViewCell.swift; sourceTree = "<group>"; };
		CE1EC8C420B46819009762BF /* PaymentTableViewCell.xib */ = {isa = PBXFileReference; lastKnownFileType = file.xib; path = PaymentTableViewCell.xib; sourceTree = "<group>"; };
		CE1EC8C720B478B6009762BF /* TwoColumnLabelView.xib */ = {isa = PBXFileReference; lastKnownFileType = file.xib; path = TwoColumnLabelView.xib; sourceTree = "<group>"; };
		CE1EC8C920B479F1009762BF /* TwoColumnLabelView.swift */ = {isa = PBXFileReference; lastKnownFileType = sourcecode.swift; path = TwoColumnLabelView.swift; sourceTree = "<group>"; };
		CE1EC8EA20B8A3FF009762BF /* LeftImageTableViewCell.swift */ = {isa = PBXFileReference; fileEncoding = 4; lastKnownFileType = sourcecode.swift; path = LeftImageTableViewCell.swift; sourceTree = "<group>"; };
		CE1EC8EB20B8A3FF009762BF /* LeftImageTableViewCell.xib */ = {isa = PBXFileReference; fileEncoding = 4; lastKnownFileType = file.xib; path = LeftImageTableViewCell.xib; sourceTree = "<group>"; };
		CE1EC8EE20B8A408009762BF /* OrderNoteTableViewCell.xib */ = {isa = PBXFileReference; fileEncoding = 4; lastKnownFileType = file.xib; path = OrderNoteTableViewCell.xib; sourceTree = "<group>"; };
		CE1EC8EF20B8A408009762BF /* OrderNoteTableViewCell.swift */ = {isa = PBXFileReference; fileEncoding = 4; lastKnownFileType = sourcecode.swift; path = OrderNoteTableViewCell.swift; sourceTree = "<group>"; };
		CE1F51242064179A00C6C810 /* UILabel+Helpers.swift */ = {isa = PBXFileReference; lastKnownFileType = sourcecode.swift; path = "UILabel+Helpers.swift"; sourceTree = "<group>"; };
		CE1F51262064345B00C6C810 /* UIColor+Helpers.swift */ = {isa = PBXFileReference; lastKnownFileType = sourcecode.swift; path = "UIColor+Helpers.swift"; sourceTree = "<group>"; };
		CE1F512820697F0100C6C810 /* UIFont+Helpers.swift */ = {isa = PBXFileReference; lastKnownFileType = sourcecode.swift; path = "UIFont+Helpers.swift"; sourceTree = "<group>"; };
		CE1F512A206985DF00C6C810 /* PaddedLabel.swift */ = {isa = PBXFileReference; lastKnownFileType = sourcecode.swift; path = PaddedLabel.swift; sourceTree = "<group>"; };
		CE21B3D520FE669A00A259D5 /* BasicTableViewCell.swift */ = {isa = PBXFileReference; lastKnownFileType = sourcecode.swift; path = BasicTableViewCell.swift; sourceTree = "<group>"; };
		CE21B3D620FE669A00A259D5 /* BasicTableViewCell.xib */ = {isa = PBXFileReference; lastKnownFileType = file.xib; path = BasicTableViewCell.xib; sourceTree = "<group>"; };
		CE21B3DC20FF9BC200A259D5 /* ProductListViewController.swift */ = {isa = PBXFileReference; lastKnownFileType = sourcecode.swift; path = ProductListViewController.swift; sourceTree = "<group>"; };
		CE21B3DE20FFC59700A259D5 /* ProductDetailsTableViewCell.swift */ = {isa = PBXFileReference; lastKnownFileType = sourcecode.swift; path = ProductDetailsTableViewCell.swift; sourceTree = "<group>"; };
		CE21B3DF20FFC59700A259D5 /* ProductDetailsTableViewCell.xib */ = {isa = PBXFileReference; lastKnownFileType = file.xib; path = ProductDetailsTableViewCell.xib; sourceTree = "<group>"; };
		CE227096228F152400C0626C /* WooBasicTableViewCell.swift */ = {isa = PBXFileReference; lastKnownFileType = sourcecode.swift; path = WooBasicTableViewCell.swift; sourceTree = "<group>"; };
		CE227098228F180B00C0626C /* WooBasicTableViewCell.xib */ = {isa = PBXFileReference; lastKnownFileType = file.xib; path = WooBasicTableViewCell.xib; sourceTree = "<group>"; };
		CE22709A228F362600C0626C /* ProductDetailsViewModel.swift */ = {isa = PBXFileReference; lastKnownFileType = sourcecode.swift; path = ProductDetailsViewModel.swift; sourceTree = "<group>"; };
		CE22709E2293052700C0626C /* WebviewHelper.swift */ = {isa = PBXFileReference; lastKnownFileType = sourcecode.swift; name = WebviewHelper.swift; path = Classes/Tools/WebviewHelper.swift; sourceTree = SOURCE_ROOT; };
		CE22E3F62170E23C005A6BEF /* PrivacySettingsViewController.swift */ = {isa = PBXFileReference; lastKnownFileType = sourcecode.swift; path = PrivacySettingsViewController.swift; sourceTree = "<group>"; };
		CE22E3F921714776005A6BEF /* TopLeftImageTableViewCell.swift */ = {isa = PBXFileReference; lastKnownFileType = sourcecode.swift; name = TopLeftImageTableViewCell.swift; path = Classes/ViewRelated/ReusableViews/TopLeftImageTableViewCell.swift; sourceTree = SOURCE_ROOT; };
		CE22E3FA21714776005A6BEF /* TopLeftImageTableViewCell.xib */ = {isa = PBXFileReference; lastKnownFileType = file.xib; name = TopLeftImageTableViewCell.xib; path = Classes/ViewRelated/ReusableViews/TopLeftImageTableViewCell.xib; sourceTree = SOURCE_ROOT; };
		CE2409F0215D12D30091F887 /* WooNavigationController.swift */ = {isa = PBXFileReference; lastKnownFileType = sourcecode.swift; path = WooNavigationController.swift; sourceTree = "<group>"; };
		CE24BCCD212DE8A6001CD12E /* HeadlineLabelTableViewCell.swift */ = {isa = PBXFileReference; lastKnownFileType = sourcecode.swift; path = HeadlineLabelTableViewCell.swift; sourceTree = "<group>"; };
		CE24BCCE212DE8A6001CD12E /* HeadlineLabelTableViewCell.xib */ = {isa = PBXFileReference; lastKnownFileType = file.xib; path = HeadlineLabelTableViewCell.xib; sourceTree = "<group>"; };
		CE24BCD7212F25D4001CD12E /* StorageOrder+Woo.swift */ = {isa = PBXFileReference; lastKnownFileType = sourcecode.swift; path = "StorageOrder+Woo.swift"; sourceTree = "<group>"; };
		CE263DE7206ACE3E0015A693 /* MainTabBarController.swift */ = {isa = PBXFileReference; lastKnownFileType = sourcecode.swift; path = MainTabBarController.swift; sourceTree = "<group>"; };
		CE27257B21924A8C002B22EB /* HelpAndSupportViewController.swift */ = {isa = PBXFileReference; lastKnownFileType = sourcecode.swift; path = HelpAndSupportViewController.swift; sourceTree = "<group>"; };
		CE27257D21925AE8002B22EB /* ValueOneTableViewCell.swift */ = {isa = PBXFileReference; lastKnownFileType = sourcecode.swift; path = ValueOneTableViewCell.swift; sourceTree = "<group>"; };
		CE27257E21925AE8002B22EB /* ValueOneTableViewCell.xib */ = {isa = PBXFileReference; lastKnownFileType = file.xib; path = ValueOneTableViewCell.xib; sourceTree = "<group>"; };
		CE32B10A20BEDE05006FBCF4 /* TwoColumnSectionHeaderView.xib */ = {isa = PBXFileReference; lastKnownFileType = file.xib; path = TwoColumnSectionHeaderView.xib; sourceTree = "<group>"; };
		CE32B10C20BEDE1C006FBCF4 /* TwoColumnSectionHeaderView.swift */ = {isa = PBXFileReference; lastKnownFileType = sourcecode.swift; path = TwoColumnSectionHeaderView.swift; sourceTree = "<group>"; };
		CE32B11320BF8779006FBCF4 /* FulfillButtonTableViewCell.swift */ = {isa = PBXFileReference; lastKnownFileType = sourcecode.swift; path = FulfillButtonTableViewCell.swift; sourceTree = "<group>"; };
		CE32B11420BF8779006FBCF4 /* FulfillButtonTableViewCell.xib */ = {isa = PBXFileReference; lastKnownFileType = file.xib; path = FulfillButtonTableViewCell.xib; sourceTree = "<group>"; };
		CE32B11920BF8E32006FBCF4 /* UIButton+Helpers.swift */ = {isa = PBXFileReference; lastKnownFileType = sourcecode.swift; path = "UIButton+Helpers.swift"; sourceTree = "<group>"; };
		CE37C04222984E81008DCB39 /* PickListTableViewCell.swift */ = {isa = PBXFileReference; fileEncoding = 4; lastKnownFileType = sourcecode.swift; path = PickListTableViewCell.swift; sourceTree = "<group>"; };
		CE37C04322984E81008DCB39 /* PickListTableViewCell.xib */ = {isa = PBXFileReference; fileEncoding = 4; lastKnownFileType = file.xib; path = PickListTableViewCell.xib; sourceTree = "<group>"; };
		CE4296B820A5E9E400B2AFBD /* CNContact+Helpers.swift */ = {isa = PBXFileReference; lastKnownFileType = sourcecode.swift; path = "CNContact+Helpers.swift"; sourceTree = "<group>"; };
		CE4DA5C521DD755E00074607 /* CurrencyFormatter.swift */ = {isa = PBXFileReference; lastKnownFileType = sourcecode.swift; path = CurrencyFormatter.swift; sourceTree = "<group>"; };
		CE4DA5C721DD759400074607 /* CurrencyFormatterTests.swift */ = {isa = PBXFileReference; lastKnownFileType = sourcecode.swift; path = CurrencyFormatterTests.swift; sourceTree = "<group>"; };
		CE4DA5C921DEA78E00074607 /* NSDecimalNumber+Helpers.swift */ = {isa = PBXFileReference; lastKnownFileType = sourcecode.swift; path = "NSDecimalNumber+Helpers.swift"; sourceTree = "<group>"; };
		CE4DDB7A20DD312400D32EC8 /* DateFormatter+Helpers.swift */ = {isa = PBXFileReference; lastKnownFileType = sourcecode.swift; path = "DateFormatter+Helpers.swift"; sourceTree = "<group>"; };
		CE50345621B1F26C007573C6 /* ZendeskManagerTests.swift */ = {isa = PBXFileReference; lastKnownFileType = sourcecode.swift; path = ZendeskManagerTests.swift; sourceTree = "<group>"; };
		CE583A0321076C0100D73C1C /* NewNoteViewController.swift */ = {isa = PBXFileReference; lastKnownFileType = sourcecode.swift; path = NewNoteViewController.swift; sourceTree = "<group>"; };
		CE583A052107849F00D73C1C /* SwitchTableViewCell.swift */ = {isa = PBXFileReference; lastKnownFileType = sourcecode.swift; path = SwitchTableViewCell.swift; sourceTree = "<group>"; };
		CE583A062107849F00D73C1C /* SwitchTableViewCell.xib */ = {isa = PBXFileReference; lastKnownFileType = file.xib; path = SwitchTableViewCell.xib; sourceTree = "<group>"; };
		CE583A092107937F00D73C1C /* TextViewTableViewCell.swift */ = {isa = PBXFileReference; lastKnownFileType = sourcecode.swift; path = TextViewTableViewCell.swift; sourceTree = "<group>"; };
		CE583A0A2107937F00D73C1C /* TextViewTableViewCell.xib */ = {isa = PBXFileReference; lastKnownFileType = file.xib; path = TextViewTableViewCell.xib; sourceTree = "<group>"; };
		CE85535C209B5BB700938BDC /* OrderDetailsViewModel.swift */ = {isa = PBXFileReference; lastKnownFileType = sourcecode.swift; path = OrderDetailsViewModel.swift; sourceTree = "<group>"; };
		CE855361209BA6A700938BDC /* CustomerInfoTableViewCell.xib */ = {isa = PBXFileReference; fileEncoding = 4; lastKnownFileType = file.xib; path = CustomerInfoTableViewCell.xib; sourceTree = "<group>"; };
		CE855362209BA6A700938BDC /* CustomerInfoTableViewCell.swift */ = {isa = PBXFileReference; fileEncoding = 4; lastKnownFileType = sourcecode.swift; path = CustomerInfoTableViewCell.swift; sourceTree = "<group>"; };
		CE85FD5220F677770080B73E /* Dashboard.storyboard */ = {isa = PBXFileReference; fileEncoding = 4; lastKnownFileType = file.storyboard; path = Dashboard.storyboard; sourceTree = "<group>"; };
		CE85FD5920F7A7640080B73E /* TableFooterView.swift */ = {isa = PBXFileReference; lastKnownFileType = sourcecode.swift; path = TableFooterView.swift; sourceTree = "<group>"; };
		CE85FD5B20F7A7740080B73E /* TableFooterView.xib */ = {isa = PBXFileReference; lastKnownFileType = file.xib; path = TableFooterView.xib; sourceTree = "<group>"; };
		CEA16F3920FD0C8C0061B4E1 /* WooAnalytics.swift */ = {isa = PBXFileReference; lastKnownFileType = sourcecode.swift; path = WooAnalytics.swift; sourceTree = "<group>"; };
		CECA64B020D9990E005A44C4 /* WooCommerce-Bridging-Header.h */ = {isa = PBXFileReference; lastKnownFileType = sourcecode.c.h; path = "WooCommerce-Bridging-Header.h"; sourceTree = "<group>"; };
		CEE005F52076C4040079161F /* Orders.storyboard */ = {isa = PBXFileReference; fileEncoding = 4; lastKnownFileType = file.storyboard; path = Orders.storyboard; sourceTree = "<group>"; };
		CEE006032077D1280079161F /* SummaryTableViewCell.swift */ = {isa = PBXFileReference; lastKnownFileType = sourcecode.swift; path = SummaryTableViewCell.swift; sourceTree = "<group>"; };
		CEE006042077D1280079161F /* SummaryTableViewCell.xib */ = {isa = PBXFileReference; lastKnownFileType = file.xib; path = SummaryTableViewCell.xib; sourceTree = "<group>"; };
		CEE006072077D14C0079161F /* OrderDetailsViewController.swift */ = {isa = PBXFileReference; lastKnownFileType = sourcecode.swift; path = OrderDetailsViewController.swift; sourceTree = "<group>"; };
		CEEC9B5B21E79B3E0055EEF0 /* FeatureFlag.swift */ = {isa = PBXFileReference; lastKnownFileType = sourcecode.swift; path = FeatureFlag.swift; sourceTree = "<group>"; };
		CEEC9B5D21E79C330055EEF0 /* BuildConfiguration.swift */ = {isa = PBXFileReference; lastKnownFileType = sourcecode.swift; path = BuildConfiguration.swift; sourceTree = "<group>"; };
		CEEC9B5F21E79CAA0055EEF0 /* FeatureFlagTests.swift */ = {isa = PBXFileReference; lastKnownFileType = sourcecode.swift; path = FeatureFlagTests.swift; sourceTree = "<group>"; };
		CEEC9B6221E79EE00055EEF0 /* AppRatingManager.swift */ = {isa = PBXFileReference; lastKnownFileType = sourcecode.swift; path = AppRatingManager.swift; sourceTree = "<group>"; };
		CEEC9B6521E7C5200055EEF0 /* AppRatingManagerTests.swift */ = {isa = PBXFileReference; lastKnownFileType = sourcecode.swift; path = AppRatingManagerTests.swift; sourceTree = "<group>"; };
		D8053BCD231F98DA00CE60C2 /* ReviewAgeTests.swift */ = {isa = PBXFileReference; lastKnownFileType = sourcecode.swift; path = ReviewAgeTests.swift; sourceTree = "<group>"; };
		D8149F512251CFE50006A245 /* EditableOrderTrackingTableViewCell.swift */ = {isa = PBXFileReference; fileEncoding = 4; lastKnownFileType = sourcecode.swift; path = EditableOrderTrackingTableViewCell.swift; sourceTree = "<group>"; };
		D8149F522251CFE50006A245 /* EditableOrderTrackingTableViewCell.xib */ = {isa = PBXFileReference; fileEncoding = 4; lastKnownFileType = file.xib; path = EditableOrderTrackingTableViewCell.xib; sourceTree = "<group>"; };
		D8149F552251EE300006A245 /* UITextField+Helpers.swift */ = {isa = PBXFileReference; lastKnownFileType = sourcecode.swift; path = "UITextField+Helpers.swift"; sourceTree = "<group>"; };
		D816DDBB22265DA300903E59 /* OrderTrackingTableViewCellTests.swift */ = {isa = PBXFileReference; lastKnownFileType = sourcecode.swift; path = OrderTrackingTableViewCellTests.swift; sourceTree = "<group>"; };
		D817585D22BB5E8700289CFE /* OrderEmailComposer.swift */ = {isa = PBXFileReference; lastKnownFileType = sourcecode.swift; path = OrderEmailComposer.swift; sourceTree = "<group>"; };
		D817585F22BB614A00289CFE /* OrderMessageComposer.swift */ = {isa = PBXFileReference; lastKnownFileType = sourcecode.swift; path = OrderMessageComposer.swift; sourceTree = "<group>"; };
		D817586122BB64C300289CFE /* OrderDetailsNotices.swift */ = {isa = PBXFileReference; lastKnownFileType = sourcecode.swift; path = OrderDetailsNotices.swift; sourceTree = "<group>"; };
		D817586322BDD81600289CFE /* OrderDetailsDataSource.swift */ = {isa = PBXFileReference; lastKnownFileType = sourcecode.swift; path = OrderDetailsDataSource.swift; sourceTree = "<group>"; };
		D81D9226222E7F0800FFA585 /* OrderStatusListViewController.swift */ = {isa = PBXFileReference; lastKnownFileType = sourcecode.swift; path = OrderStatusListViewController.swift; sourceTree = "<group>"; };
		D81D9227222E7F0800FFA585 /* OrderStatusListViewController.xib */ = {isa = PBXFileReference; lastKnownFileType = file.xib; path = OrderStatusListViewController.xib; sourceTree = "<group>"; };
		D81F2D34225F0CF70084BF9C /* EmptyListMessageWithActionView.xib */ = {isa = PBXFileReference; lastKnownFileType = file.xib; path = EmptyListMessageWithActionView.xib; sourceTree = "<group>"; };
		D81F2D36225F0D160084BF9C /* EmptyListMessageWithActionView.swift */ = {isa = PBXFileReference; lastKnownFileType = sourcecode.swift; path = EmptyListMessageWithActionView.swift; sourceTree = "<group>"; };
		D82DFB49225F22D400EFE2CB /* UISearchBar+Appearance.swift */ = {isa = PBXFileReference; lastKnownFileType = sourcecode.swift; path = "UISearchBar+Appearance.swift"; sourceTree = "<group>"; };
		D82DFB4B225F303200EFE2CB /* EmptyListMessageWithActionTests.swift */ = {isa = PBXFileReference; lastKnownFileType = sourcecode.swift; name = EmptyListMessageWithActionTests.swift; path = WooCommerceTests/ViewRelated/EmptyListMessageWithActionTests.swift; sourceTree = SOURCE_ROOT; };
		D831E2DB230E0558000037D0 /* Authentication.swift */ = {isa = PBXFileReference; lastKnownFileType = sourcecode.swift; path = Authentication.swift; sourceTree = "<group>"; };
		D831E2DF230E0BA7000037D0 /* Logs.swift */ = {isa = PBXFileReference; lastKnownFileType = sourcecode.swift; path = Logs.swift; sourceTree = "<group>"; };
		D83C129D22250BEF004CA04C /* OrderTrackingTableViewCell.xib */ = {isa = PBXFileReference; fileEncoding = 4; lastKnownFileType = file.xib; path = OrderTrackingTableViewCell.xib; sourceTree = "<group>"; };
		D83C129E22250BEF004CA04C /* OrderTrackingTableViewCell.swift */ = {isa = PBXFileReference; fileEncoding = 4; lastKnownFileType = sourcecode.swift; path = OrderTrackingTableViewCell.swift; sourceTree = "<group>"; };
		D83F592E225B269C00626E75 /* DatePickerTableViewCell.swift */ = {isa = PBXFileReference; lastKnownFileType = sourcecode.swift; path = DatePickerTableViewCell.swift; sourceTree = "<group>"; };
		D83F592F225B269C00626E75 /* DatePickerTableViewCell.xib */ = {isa = PBXFileReference; lastKnownFileType = file.xib; path = DatePickerTableViewCell.xib; sourceTree = "<group>"; };
		D83F5932225B2EB800626E75 /* ManualTrackingViewController.swift */ = {isa = PBXFileReference; fileEncoding = 4; lastKnownFileType = sourcecode.swift; path = ManualTrackingViewController.swift; sourceTree = "<group>"; };
		D83F5934225B3CDD00626E75 /* DatePickerTableViewCellTests.swift */ = {isa = PBXFileReference; lastKnownFileType = sourcecode.swift; name = DatePickerTableViewCellTests.swift; path = WooCommerceTests/ViewRelated/DatePickerTableViewCellTests.swift; sourceTree = SOURCE_ROOT; };
		D83F5936225B402E00626E75 /* EditableValueOneTableViewCellTests.swift */ = {isa = PBXFileReference; lastKnownFileType = sourcecode.swift; name = EditableValueOneTableViewCellTests.swift; path = WooCommerceTests/ViewRelated/EditableValueOneTableViewCellTests.swift; sourceTree = SOURCE_ROOT; };
		D83F5938225B424B00626E75 /* AddManualTrackingViewModelTests.swift */ = {isa = PBXFileReference; lastKnownFileType = sourcecode.swift; name = AddManualTrackingViewModelTests.swift; path = WooCommerceTests/Model/AddManualTrackingViewModelTests.swift; sourceTree = SOURCE_ROOT; };
		D83F593C225B4B5000626E75 /* ManualTrackingViewControllerTests.swift */ = {isa = PBXFileReference; lastKnownFileType = sourcecode.swift; name = ManualTrackingViewControllerTests.swift; path = WooCommerceTests/ViewRelated/ManualTrackingViewControllerTests.swift; sourceTree = SOURCE_ROOT; };
		D843D5C622434A08001BFA55 /* ManualTrackingViewController.xib */ = {isa = PBXFileReference; lastKnownFileType = file.xib; path = ManualTrackingViewController.xib; sourceTree = "<group>"; };
		D843D5C922437E59001BFA55 /* TitleAndEditableValueTableViewCell.swift */ = {isa = PBXFileReference; lastKnownFileType = sourcecode.swift; path = TitleAndEditableValueTableViewCell.swift; sourceTree = "<group>"; };
		D843D5CA22437E59001BFA55 /* TitleAndEditableValueTableViewCell.xib */ = {isa = PBXFileReference; lastKnownFileType = file.xib; path = TitleAndEditableValueTableViewCell.xib; sourceTree = "<group>"; };
		D843D5D122485009001BFA55 /* ShipmentProvidersViewController.swift */ = {isa = PBXFileReference; lastKnownFileType = sourcecode.swift; path = ShipmentProvidersViewController.swift; sourceTree = "<group>"; };
		D843D5D222485009001BFA55 /* ShipmentProvidersViewController.xib */ = {isa = PBXFileReference; lastKnownFileType = file.xib; path = ShipmentProvidersViewController.xib; sourceTree = "<group>"; };
		D843D5D622485B19001BFA55 /* ShippingProvidersViewModel.swift */ = {isa = PBXFileReference; lastKnownFileType = sourcecode.swift; path = ShippingProvidersViewModel.swift; sourceTree = "<group>"; };
		D843D5D82248EE90001BFA55 /* ManualTrackingViewModel.swift */ = {isa = PBXFileReference; lastKnownFileType = sourcecode.swift; path = ManualTrackingViewModel.swift; sourceTree = "<group>"; };
		D849A1402320DE1F006CB84F /* NotificationDetailsViewController.swift */ = {isa = PBXFileReference; fileEncoding = 4; lastKnownFileType = sourcecode.swift; path = NotificationDetailsViewController.swift; sourceTree = "<group>"; };
		D849A1412320DE20006CB84F /* NotificationDetailsViewController.xib */ = {isa = PBXFileReference; fileEncoding = 4; lastKnownFileType = file.xib; path = NotificationDetailsViewController.xib; sourceTree = "<group>"; };
		D85136B8231CED5800DD0539 /* ReviewAge.swift */ = {isa = PBXFileReference; lastKnownFileType = sourcecode.swift; path = ReviewAge.swift; sourceTree = "<group>"; };
		D85136BA231E05CF00DD0539 /* NotificationsViewController.swift */ = {isa = PBXFileReference; fileEncoding = 4; lastKnownFileType = sourcecode.swift; path = NotificationsViewController.swift; sourceTree = "<group>"; };
		D85136BC231E064600DD0539 /* NoteTableViewCell.swift */ = {isa = PBXFileReference; fileEncoding = 4; lastKnownFileType = sourcecode.swift; path = NoteTableViewCell.swift; sourceTree = "<group>"; };
		D85136BD231E064700DD0539 /* NoteTableViewCell.xib */ = {isa = PBXFileReference; fileEncoding = 4; lastKnownFileType = file.xib; path = NoteTableViewCell.xib; sourceTree = "<group>"; };
		D85136C0231E09C300DD0539 /* ReviewsDataSource.swift */ = {isa = PBXFileReference; lastKnownFileType = sourcecode.swift; path = ReviewsDataSource.swift; sourceTree = "<group>"; };
		D85136C8231E12B600DD0539 /* ReviewViewModelTests.swift */ = {isa = PBXFileReference; lastKnownFileType = sourcecode.swift; name = ReviewViewModelTests.swift; path = WooCommerceTests/Reviews/ReviewViewModelTests.swift; sourceTree = SOURCE_ROOT; };
		D85136CC231E15B700DD0539 /* MockReviews.swift */ = {isa = PBXFileReference; fileEncoding = 4; lastKnownFileType = sourcecode.swift; path = MockReviews.swift; sourceTree = "<group>"; };
		D85136D4231E40B500DD0539 /* ProductReviewTableViewCellTests.swift */ = {isa = PBXFileReference; lastKnownFileType = sourcecode.swift; name = ProductReviewTableViewCellTests.swift; path = WooCommerceTests/ViewRelated/ProductReviewTableViewCellTests.swift; sourceTree = SOURCE_ROOT; };
		D85136DC231E613900DD0539 /* ReviewsViewModelTests.swift */ = {isa = PBXFileReference; lastKnownFileType = sourcecode.swift; name = ReviewsViewModelTests.swift; path = WooCommerceTests/Reviews/ReviewsViewModelTests.swift; sourceTree = SOURCE_ROOT; };
		D85B8331222FABD1002168F3 /* StatusListTableViewCell.swift */ = {isa = PBXFileReference; lastKnownFileType = sourcecode.swift; path = StatusListTableViewCell.swift; sourceTree = "<group>"; };
		D85B8332222FABD1002168F3 /* StatusListTableViewCell.xib */ = {isa = PBXFileReference; lastKnownFileType = file.xib; path = StatusListTableViewCell.xib; sourceTree = "<group>"; };
		D85B8335222FCDA1002168F3 /* StatusListTableViewCellTests.swift */ = {isa = PBXFileReference; lastKnownFileType = sourcecode.swift; name = StatusListTableViewCellTests.swift; path = WooCommerceTests/ViewRelated/StatusListTableViewCellTests.swift; sourceTree = SOURCE_ROOT; };
		D85B833C2230DC9D002168F3 /* StringWooTests.swift */ = {isa = PBXFileReference; fileEncoding = 4; lastKnownFileType = sourcecode.swift; name = StringWooTests.swift; path = WooCommerceTests/Extensions/StringWooTests.swift; sourceTree = SOURCE_ROOT; };
		D85B833E2230F268002168F3 /* SummaryTableViewCellTests.swift */ = {isa = PBXFileReference; lastKnownFileType = sourcecode.swift; name = SummaryTableViewCellTests.swift; path = WooCommerceTests/ViewRelated/SummaryTableViewCellTests.swift; sourceTree = SOURCE_ROOT; };
		D8736B5022EB69E300A14A29 /* OrderDetailsViewModelTests.swift */ = {isa = PBXFileReference; lastKnownFileType = sourcecode.swift; name = OrderDetailsViewModelTests.swift; path = WooCommerceTests/ViewRelated/OrderDetailsViewModelTests.swift; sourceTree = SOURCE_ROOT; };
		D8736B5222EF4F5900A14A29 /* NotificationsBadgeController.swift */ = {isa = PBXFileReference; lastKnownFileType = sourcecode.swift; path = NotificationsBadgeController.swift; sourceTree = "<group>"; };
		D8736B5622EF53A100A14A29 /* OrdersBadgeController.swift */ = {isa = PBXFileReference; lastKnownFileType = sourcecode.swift; path = OrdersBadgeController.swift; sourceTree = "<group>"; };
		D8736B5922F07D7100A14A29 /* MainTabViewModel.swift */ = {isa = PBXFileReference; lastKnownFileType = sourcecode.swift; path = MainTabViewModel.swift; sourceTree = "<group>"; };
		D8736B7422F1FE1600A14A29 /* BadgeLabel.swift */ = {isa = PBXFileReference; lastKnownFileType = sourcecode.swift; path = BadgeLabel.swift; sourceTree = "<group>"; };
		D88D5A3C230B5E85007B6E01 /* ServiceLocatorTests.swift */ = {isa = PBXFileReference; lastKnownFileType = sourcecode.swift; path = ServiceLocatorTests.swift; sourceTree = "<group>"; };
		D89E0C30226EFB0900DF9DE6 /* EditableOrderTrackingTableViewCellTests.swift */ = {isa = PBXFileReference; lastKnownFileType = sourcecode.swift; name = EditableOrderTrackingTableViewCellTests.swift; path = WooCommerceTests/ViewRelated/EditableOrderTrackingTableViewCellTests.swift; sourceTree = SOURCE_ROOT; };
		D8A8C4F22268288F001C72BF /* AddManualCustomTrackingViewModelTests.swift */ = {isa = PBXFileReference; lastKnownFileType = sourcecode.swift; name = AddManualCustomTrackingViewModelTests.swift; path = WooCommerceTests/Model/AddManualCustomTrackingViewModelTests.swift; sourceTree = SOURCE_ROOT; };
		D8AB131D225DC25F002BB5D1 /* MockOrders.swift */ = {isa = PBXFileReference; lastKnownFileType = sourcecode.swift; path = MockOrders.swift; sourceTree = "<group>"; };
		D8C11A4D22DD235F00D4A88D /* OrderDetailsResultsControllers.swift */ = {isa = PBXFileReference; lastKnownFileType = sourcecode.swift; path = OrderDetailsResultsControllers.swift; sourceTree = "<group>"; };
		D8C11A5D22E2440400D4A88D /* OrderPaymentDetailsViewModel.swift */ = {isa = PBXFileReference; lastKnownFileType = sourcecode.swift; path = OrderPaymentDetailsViewModel.swift; sourceTree = "<group>"; };
		D8C11A5F22E2479800D4A88D /* OrderPaymentDetailsViewModelTests.swift */ = {isa = PBXFileReference; lastKnownFileType = sourcecode.swift; name = OrderPaymentDetailsViewModelTests.swift; path = WooCommerceTests/ViewRelated/OrderPaymentDetailsViewModelTests.swift; sourceTree = SOURCE_ROOT; };
		D8C11A6122E24C4A00D4A88D /* PaymentTableViewCellTests.swift */ = {isa = PBXFileReference; lastKnownFileType = sourcecode.swift; name = PaymentTableViewCellTests.swift; path = WooCommerceTests/ViewRelated/PaymentTableViewCellTests.swift; sourceTree = SOURCE_ROOT; };
		D8C251D1230CA90200F49782 /* StoresManager.swift */ = {isa = PBXFileReference; fileEncoding = 4; lastKnownFileType = sourcecode.swift; path = StoresManager.swift; sourceTree = "<group>"; };
		D8C251D8230D256F00F49782 /* NoticePresenter.swift */ = {isa = PBXFileReference; lastKnownFileType = sourcecode.swift; path = NoticePresenter.swift; sourceTree = "<group>"; };
		D8C251DA230D288A00F49782 /* PushNotesManager.swift */ = {isa = PBXFileReference; lastKnownFileType = sourcecode.swift; path = PushNotesManager.swift; sourceTree = "<group>"; };
		D8C2A28523189C6300F503E9 /* ReviewsViewController.swift */ = {isa = PBXFileReference; fileEncoding = 4; lastKnownFileType = sourcecode.swift; path = ReviewsViewController.swift; sourceTree = "<group>"; };
		D8C2A28723190B2300F503E9 /* StorageProductReview+Woo.swift */ = {isa = PBXFileReference; lastKnownFileType = sourcecode.swift; path = "StorageProductReview+Woo.swift"; sourceTree = "<group>"; };
		D8C2A28A231931D100F503E9 /* ReviewViewModel.swift */ = {isa = PBXFileReference; lastKnownFileType = sourcecode.swift; path = ReviewViewModel.swift; sourceTree = "<group>"; };
		D8C2A28E231BD00500F503E9 /* ReviewsViewModel.swift */ = {isa = PBXFileReference; lastKnownFileType = sourcecode.swift; path = ReviewsViewModel.swift; sourceTree = "<group>"; };
		D8C2A290231BD0FD00F503E9 /* DefaultReviewsDataSource.swift */ = {isa = PBXFileReference; lastKnownFileType = sourcecode.swift; path = DefaultReviewsDataSource.swift; sourceTree = "<group>"; };
		D8C62470227AE0030011A7D6 /* SiteCountry.swift */ = {isa = PBXFileReference; lastKnownFileType = sourcecode.swift; path = SiteCountry.swift; sourceTree = "<group>"; };
		D8D15F82230A17A000D48B3F /* ServiceLocator.swift */ = {isa = PBXFileReference; lastKnownFileType = sourcecode.swift; path = ServiceLocator.swift; sourceTree = "<group>"; };
		D8D15F84230A18AB00D48B3F /* Analytics.swift */ = {isa = PBXFileReference; lastKnownFileType = sourcecode.swift; path = Analytics.swift; sourceTree = "<group>"; };
		D8F82AC422AF903700B67E4B /* IconsTests.swift */ = {isa = PBXFileReference; lastKnownFileType = sourcecode.swift; name = IconsTests.swift; path = WooCommerceTests/Extensions/IconsTests.swift; sourceTree = SOURCE_ROOT; };
		D8FBFF1622D4CC2F006E3336 /* docs */ = {isa = PBXFileReference; lastKnownFileType = folder; name = docs; path = ../docs; sourceTree = "<group>"; };
/* End PBXFileReference section */

/* Begin PBXFrameworksBuildPhase section */
		B56DB3C32049BFAA00D4AA8E /* Frameworks */ = {
			isa = PBXFrameworksBuildPhase;
			buildActionMask = 2147483647;
			files = (
				B5C3B5E720D189ED0072CB9D /* Yosemite.framework in Frameworks */,
				B5C3B5E520D189EA0072CB9D /* Storage.framework in Frameworks */,
				B5C3B5E320D189E60072CB9D /* Networking.framework in Frameworks */,
				86DBBB0BDEA3488E2BEBB314 /* Pods_WooCommerce.framework in Frameworks */,
			);
			runOnlyForDeploymentPostprocessing = 0;
		};
		B56DB3DA2049BFAA00D4AA8E /* Frameworks */ = {
			isa = PBXFrameworksBuildPhase;
			buildActionMask = 2147483647;
			files = (
				B873E8F8E103966D2182EE67 /* Pods_WooCommerceTests.framework in Frameworks */,
			);
			runOnlyForDeploymentPostprocessing = 0;
		};
/* End PBXFrameworksBuildPhase section */

/* Begin PBXGroup section */
		020DD48B2322A5F9005822B1 /* View Models */ = {
			isa = PBXGroup;
			children = (
				020DD48C2322A617005822B1 /* ProductsTabProductViewModel.swift */,
			);
			path = "View Models";
			sourceTree = "<group>";
		};
		02404EE52315272C00FF1170 /* Top Banner */ = {
			isa = PBXGroup;
			children = (
				020F41E423163C0100776C4D /* TopBannerView.swift */,
				020F41E323163C0100776C4D /* TopBannerViewModel.swift */,
				020F41E723176F8E00776C4D /* TopBannerPresenter.swift */,
			);
			path = "Top Banner";
			sourceTree = "<group>";
		};
		024A543222BA6DD500F4F38E /* Developer */ = {
			isa = PBXGroup;
			children = (
				024A543322BA6F8F00F4F38E /* DeveloperEmailChecker.swift */,
			);
			path = Developer;
			sourceTree = "<group>";
		};
<<<<<<< HEAD
		0282DD92233C9397006A5FDB /* Search */ = {
			isa = PBXGroup;
			children = (
				B5F355EE21CD500200A7077A /* SearchViewController.swift */,
				B5F355F021CD504400A7077A /* SearchViewController.xib */,
				0282DD93233C9465006A5FDB /* SearchUICommand.swift */,
				0282DD95233C960C006A5FDB /* SearchResultCell.swift */,
				0282DD97233CA093006A5FDB /* OrderSearchUICommand.swift */,
				0282DD99233CA32D006A5FDB /* OrderSearchCellViewModel.swift */,
			);
			path = Search;
=======
		0269177E23260090002AFC20 /* Products */ = {
			isa = PBXGroup;
			children = (
				0269177F232600A6002AFC20 /* ProductsTabProductViewModelTests.swift */,
				02691781232605B9002AFC20 /* ProductsViewControllerStateCoordinatorTests.swift */,
			);
			path = Products;
>>>>>>> 5c41175b
			sourceTree = "<group>";
		};
		028BAC4322F3AE3B008BB4AF /* Stats v4 */ = {
			isa = PBXGroup;
			children = (
				028BAC3C22F2DECE008BB4AF /* StoreStatsAndTopPerformersViewController.swift */,
				028BAC3F22F2EFA5008BB4AF /* StoreStatsAndTopPerformersPeriodViewController.swift */,
				028BAC4122F30B05008BB4AF /* StoreStatsV4PeriodViewController.swift */,
				028BAC4422F3AE5C008BB4AF /* StoreStatsV4PeriodViewController.xib */,
				028BAC4622F3B550008BB4AF /* StatsTimeRangeV4+UI.swift */,
				0285BF6F22FBD91C003A2525 /* TopPerformersSectionHeaderView.swift */,
				02E4FD79230688BA0049610C /* OrderStatsV4Interval+Chart.swift */,
				02E4FD7B2306A04C0049610C /* StatsTimeRangeBarView.swift */,
				02E4FD7D2306A8180049610C /* StatsTimeRangeBarViewModel.swift */,
				0240B3AB230A910C000A866C /* StoreStatsV4ChartAxisHelper.swift */,
			);
			path = "Stats v4";
			sourceTree = "<group>";
		};
		029D444722F13F5C00DEFA8A /* Factories */ = {
			isa = PBXGroup;
			children = (
				02404ED92314C36200FF1170 /* StatsVersionStateCoordinator.swift */,
				029D444822F13F8A00DEFA8A /* DashboardUIFactory.swift */,
				02404ED72314BF8A00FF1170 /* StatsV3ToV4BannerActionHandler.swift */,
				02404EDB2314CD3600FF1170 /* StatsV4ToV3BannerActionHandler.swift */,
				0274C25323162FB200EF1E40 /* DashboardTopBannerFactory.swift */,
			);
			path = Factories;
			sourceTree = "<group>";
		};
		029D444B22F1417400DEFA8A /* Stats v3 */ = {
			isa = PBXGroup;
			children = (
				029D444D22F141CD00DEFA8A /* DashboardStatsV3ViewController.swift */,
			);
			path = "Stats v3";
			sourceTree = "<group>";
		};
		02D4564A231D059E008CF0A9 /* Beta features */ = {
			isa = PBXGroup;
			children = (
				02D4564B231D05E1008CF0A9 /* BetaFeaturesViewController.swift */,
			);
			path = "Beta features";
			sourceTree = "<group>";
		};
		02E4FD7F2306AA770049610C /* Dashboard */ = {
			isa = PBXGroup;
			children = (
				02E4FD802306AA890049610C /* StatsTimeRangeBarViewModelTests.swift */,
				0257285B230ACC7E00A288C4 /* StoreStatsV4ChartAxisHelperTests.swift */,
				02404EDF2314FE5900FF1170 /* DashboardUIFactoryTests.swift */,
				02404EE1231501E000FF1170 /* StatsVersionStateCoordinatorTests.swift */,
			);
			path = Dashboard;
			sourceTree = "<group>";
		};
		45C8B25E23155C940002FA77 /* Billing Information */ = {
			isa = PBXGroup;
			children = (
				45C8B25F23155CBC0002FA77 /* BillingInformationViewController.swift */,
				45C8B26023155CBC0002FA77 /* BillingInformationViewController.xib */,
				45C8B2632316AB1E0002FA77 /* Cells */,
			);
			path = "Billing Information";
			sourceTree = "<group>";
		};
		45C8B2632316AB1E0002FA77 /* Cells */ = {
			isa = PBXGroup;
			children = (
				45C8B2642316AB460002FA77 /* BillingAddressTableViewCell.swift */,
				45C8B2652316AB460002FA77 /* BillingAddressTableViewCell.xib */,
			);
			path = Cells;
			sourceTree = "<group>";
		};
		74036CBE211B87FD00E462C2 /* MyStore */ = {
			isa = PBXGroup;
			children = (
				74F9E9CA214C034A00A3F2D2 /* Cells */,
				74AAF6A4212A04A900C612B0 /* ChartMarker.swift */,
				B55401682170D5E10067DC90 /* ChartPlaceholderView.swift */,
				B554016A2170D6010067DC90 /* ChartPlaceholderView.xib */,
				74036CBF211B882100E462C2 /* PeriodDataViewController.swift */,
				74E0F440211C9AE600A79CCE /* PeriodDataViewController.xib */,
				74AFF2E9211B9B1B0038153A /* StoreStatsViewController.swift */,
				748D34DD214828DC00E21A2F /* TopPerformersViewController.swift */,
				748D34E02148291E00E21A2F /* TopPerformerDataViewController.swift */,
				748D34DC214828DC00E21A2F /* TopPerformerDataViewController.xib */,
			);
			path = MyStore;
			sourceTree = "<group>";
		};
		740ADFE321C33669009EE5A9 /* HTML */ = {
			isa = PBXGroup;
			children = (
				740ADFE421C33688009EE5A9 /* licenses.html */,
				74A95B5721C403EA00FEE953 /* pure-min.css */,
			);
			path = HTML;
			sourceTree = "<group>";
		};
		743E271E21AEF13E00D6DC82 /* Fancy Alerts */ = {
			isa = PBXGroup;
			children = (
				743E271F21AEF20100D6DC82 /* FancyAlertViewController+Upgrade.swift */,
				CE0F17D122A8308900964A63 /* FancyAlertController+PurchaseNote.swift */,
			);
			path = "Fancy Alerts";
			sourceTree = "<group>";
		};
		7447F9D8226A701B0031E10B /* Cells */ = {
			isa = PBXGroup;
			children = (
				7441EBC7226A71AA008BF83D /* TitleBodyTableViewCell.swift */,
				7441EBC8226A71AA008BF83D /* TitleBodyTableViewCell.xib */,
				CE1D5A57228A1C2C00DF3715 /* ProductReviewsTableViewCell.swift */,
				CE1D5A58228A1C2C00DF3715 /* ProductReviewsTableViewCell.xib */,
				020DD48923229495005822B1 /* ProductsTabProductTableViewCell.swift */,
			);
			path = Cells;
			sourceTree = "<group>";
		};
		746791642108D853007CF1DC /* Mockups */ = {
			isa = PBXGroup;
			children = (
				D85136CC231E15B700DD0539 /* MockReviews.swift */,
				746791652108D87B007CF1DC /* MockupAnalyticsProvider.swift */,
				B555531021B57E6F00449E71 /* MockupApplicationAdapter.swift */,
				B53A569C21123EEB000776C9 /* MockupStorage.swift */,
				B53A56A12112470C000776C9 /* MockupStorage+Sample.swift */,
				B56C721321B5BBC000E5E85B /* MockupStoresManager.swift */,
				B53A569A21123E8E000776C9 /* MockupTableView.swift */,
				B509FED421C052D1000076A9 /* MockupSupportManager.swift */,
				B555531221B57E8800449E71 /* MockupUserNotificationsCenterAdapter.swift */,
				02404EE32315151400FF1170 /* MockupStatsVersionStoresManager.swift */,
			);
			path = Mockups;
			sourceTree = "<group>";
		};
		747AA0872107CE270047A89B /* Analytics */ = {
			isa = PBXGroup;
			children = (
				CEA16F3920FD0C8C0061B4E1 /* WooAnalytics.swift */,
				74213449210A323C00C13890 /* WooAnalyticsStat.swift */,
				747AA0882107CEC60047A89B /* AnalyticsProvider.swift */,
				747AA08A2107CF8D0047A89B /* TracksProvider.swift */,
			);
			path = Analytics;
			sourceTree = "<group>";
		};
		74C6FEA321C2F189009286B6 /* About */ = {
			isa = PBXGroup;
			children = (
				74C6FEA421C2F1FA009286B6 /* AboutViewController.swift */,
				74A33D7F21C3F233009E25DE /* LicensesViewController.swift */,
			);
			path = About;
			sourceTree = "<group>";
		};
		74EC34A3225FE1F3004BBC2E /* Products */ = {
			isa = PBXGroup;
			children = (
				020DD48B2322A5F9005822B1 /* View Models */,
				7447F9D8226A701B0031E10B /* Cells */,
				74EC34A4225FE21F004BBC2E /* ProductLoaderViewController.swift */,
				74EC34A6225FE69C004BBC2E /* ProductDetailsViewController.swift */,
				74EC34A7225FE69C004BBC2E /* ProductDetailsViewController.xib */,
				0260F40023224E8100EDA10A /* ProductsViewController.swift */,
				020DD49023239DD6005822B1 /* ProductsViewControllerStateCoordinator.swift */,
			);
			path = Products;
			sourceTree = "<group>";
		};
		74F9E9CA214C034A00A3F2D2 /* Cells */ = {
			isa = PBXGroup;
			children = (
				74F9E9CC214C036400A3F2D2 /* NoPeriodDataTableViewCell.swift */,
				74F9E9CB214C036400A3F2D2 /* NoPeriodDataTableViewCell.xib */,
				74334F34214AB12F006D6AC5 /* ProductTableViewCell.swift */,
				74334F35214AB12F006D6AC5 /* ProductTableViewCell.xib */,
				7493BB8C2149852A003071A9 /* TopPerformersHeaderView.swift */,
				7493BB8D2149852A003071A9 /* TopPerformersHeaderView.xib */,
			);
			path = Cells;
			sourceTree = "<group>";
		};
		88A44ABE866401E6DB03AC60 /* Frameworks */ = {
			isa = PBXGroup;
			children = (
				B5C3B5E620D189ED0072CB9D /* Yosemite.framework */,
				B5C3B5E420D189EA0072CB9D /* Storage.framework */,
				B5C3B5E220D189E60072CB9D /* Networking.framework */,
				BABE5E07DD787ECA6D2A76DE /* Pods_WooCommerce.framework */,
				6DC4526F9A7357761197EBF0 /* Pods_WooCommerceTests.framework */,
			);
			name = Frameworks;
			sourceTree = "<group>";
		};
		8CA4F6DC220B24EB00A47B5D /* config */ = {
			isa = PBXGroup;
			children = (
				8CA4F6DD220B257000A47B5D /* WooCommerce.debug.xcconfig */,
				8CA4F6DE220B257000A47B5D /* WooCommerce.release.xcconfig */,
				8CA4F6E1220B259100A47B5D /* Version.Public.xcconfig */,
			);
			name = config;
			path = ../config;
			sourceTree = "<group>";
		};
		B53A569521123D27000776C9 /* Tools */ = {
			isa = PBXGroup;
			children = (
				D8053BCD231F98DA00CE60C2 /* ReviewAgeTests.swift */,
				D85136DC231E613900DD0539 /* ReviewsViewModelTests.swift */,
				D85136D4231E40B500DD0539 /* ProductReviewTableViewCellTests.swift */,
				D88D5A3C230B5E85007B6E01 /* ServiceLocatorTests.swift */,
				D8736B5022EB69E300A14A29 /* OrderDetailsViewModelTests.swift */,
				D8C11A6122E24C4A00D4A88D /* PaymentTableViewCellTests.swift */,
				D8C11A5F22E2479800D4A88D /* OrderPaymentDetailsViewModelTests.swift */,
				D8F82AC422AF903700B67E4B /* IconsTests.swift */,
				D89E0C30226EFB0900DF9DE6 /* EditableOrderTrackingTableViewCellTests.swift */,
				D8A8C4F22268288F001C72BF /* AddManualCustomTrackingViewModelTests.swift */,
				D82DFB4B225F303200EFE2CB /* EmptyListMessageWithActionTests.swift */,
				D83F593C225B4B5000626E75 /* ManualTrackingViewControllerTests.swift */,
				D83F5938225B424B00626E75 /* AddManualTrackingViewModelTests.swift */,
				D83F5936225B402E00626E75 /* EditableValueOneTableViewCellTests.swift */,
				D83F5934225B3CDD00626E75 /* DatePickerTableViewCellTests.swift */,
				93FA787121CD2A1A00B663E5 /* CurrencySettingsTests.swift */,
				B53A569621123D3B000776C9 /* ResultsControllerUIKitTests.swift */,
				B517EA19218B2D2600730EC4 /* StringFormatterTests.swift */,
				B56BBD15214820A70053A32D /* SyncCoordinatorTests.swift */,
				CE50345621B1F26C007573C6 /* ZendeskManagerTests.swift */,
				CE4DA5C721DD759400074607 /* CurrencyFormatterTests.swift */,
				CEEC9B6521E7C5200055EEF0 /* AppRatingManagerTests.swift */,
				D8AB131D225DC25F002BB5D1 /* MockOrders.swift */,
				024A543522BA84DB00F4F38E /* DeveloperEmailCheckerTests.swift */,
				02BA23BF22EE9DAF009539E7 /* AsyncDictionaryTests.swift */,
			);
			path = Tools;
			sourceTree = "<group>";
		};
		B53B898A20D4606400EDB467 /* System */ = {
			isa = PBXGroup;
			children = (
				CEEC9B5F21E79CAA0055EEF0 /* FeatureFlagTests.swift */,
				B53B898820D450AF00EDB467 /* SessionManagerTests.swift */,
				934CB124224EAB540005CCB9 /* TestingAppDelegate.swift */,
				9379E1A22255365F006A6BE4 /* TestingMode.storyboard */,
				746791622108D7C0007CF1DC /* WooAnalyticsTests.swift */,
			);
			path = System;
			sourceTree = "<group>";
		};
		B53B898B20D4627A00EDB467 /* Yosemite */ = {
			isa = PBXGroup;
			children = (
				B53B898C20D462A000EDB467 /* DefaultStoresManager.swift */,
				B5DBF3CA20E149CC00B53AED /* AuthenticatedState.swift */,
				B5DBF3C420E148E000B53AED /* DeauthenticatedState.swift */,
			);
			path = Yosemite;
			sourceTree = "<group>";
		};
		B541B2182189F387008FE7C1 /* StringFormatter */ = {
			isa = PBXGroup;
			children = (
				B511ED26218A660E005787DC /* StringDescriptor.swift */,
				B541B2192189F3A2008FE7C1 /* StringFormatter.swift */,
				B517EA17218B232700730EC4 /* StringFormatter+Notes.swift */,
				B541B21B2189F3D8008FE7C1 /* StringStyles.swift */,
			);
			path = StringFormatter;
			sourceTree = "<group>";
		};
		B55D4BF920B5CDE600D7A50F /* Credentials */ = {
			isa = PBXGroup;
			children = (
				B55D4BFA20B5CDE600D7A50F /* ApiCredentials.tpl */,
				B55D4C1920B6193000D7A50F /* InfoPlist.tpl */,
				93BCF01E20DC2CE200EBF7A1 /* bash_secrets.tpl */,
				B55D4BFB20B5CDE600D7A50F /* replace_secrets.rb */,
			);
			path = Credentials;
			sourceTree = "<group>";
		};
		B55D4C0420B6026700D7A50F /* Authentication */ = {
			isa = PBXGroup;
			children = (
				B5A8F8AB20B88D8400D211DE /* Prologue */,
				B5D1AFC420BC7B3000DB0E8C /* Epilogue */,
				B55D4C0520B6027100D7A50F /* AuthenticationManager.swift */,
				CE16177921B7192A00B82A47 /* AuthenticationConstants.swift */,
			);
			path = Authentication;
			sourceTree = "<group>";
		};
		B55D4C2220B716CE00D7A50F /* Tools */ = {
			isa = PBXGroup;
			children = (
				CEEC9B6121E79EBF0055EEF0 /* AppRatings */,
				CE9B7E3021C94685000F971C /* Currency */,
				024A543222BA6DD500F4F38E /* Developer */,
				B5A03699214C0E7000774E2C /* Logging */,
				B58B4ABC2108F7F800076FDD /* Notices */,
				B541B2182189F387008FE7C1 /* StringFormatter */,
				CE14452C2188C0EC00A991D8 /* Zendesk */,
				0272C00222EE9C3200D7CA2C /* AsyncDictionary.swift */,
				74460D3F22289B7600D7316A /* Coordinator.swift */,
				7459A6C521B0680300F83A78 /* RequirementsChecker.swift */,
				B54FBE542111F70700390F57 /* ResultsController+UIKit.swift */,
				74B5713521CD7604008F9B8E /* SharingHelper.swift */,
				D8C62470227AE0030011A7D6 /* SiteCountry.swift */,
				B5D6DC53214802740003E48A /* SyncCoordinator.swift */,
				B55D4C2620B717C000D7A50F /* UserAgent.swift */,
				CE22709E2293052700C0626C /* WebviewHelper.swift */,
			);
			path = Tools;
			sourceTree = "<group>";
		};
		B56DB3BD2049BFAA00D4AA8E = {
			isa = PBXGroup;
			children = (
				D8FBFF1622D4CC2F006E3336 /* docs */,
				8CA4F6DC220B24EB00A47B5D /* config */,
				B55D4BF920B5CDE600D7A50F /* Credentials */,
				B5A8F8A620B84CF600D211DE /* DerivedSources */,
				B56DB3F12049C0B800D4AA8E /* Classes */,
				B56DB3F22049C0C000D4AA8E /* Resources */,
				B56DB3E02049BFAA00D4AA8E /* WooCommerceTests */,
				88A44ABE866401E6DB03AC60 /* Frameworks */,
				B56DB3C72049BFAA00D4AA8E /* Products */,
				8CD41D4921F8A7E300CF3C2B /* RELEASE-NOTES.txt */,
				B559EBAD20A0BF8E00836CD4 /* README.md */,
				B559EBAE20A0BF8F00836CD4 /* LICENSE */,
				F4B77A83B2A3D94EA331691B /* Pods */,
			);
			sourceTree = "<group>";
		};
		B56DB3C72049BFAA00D4AA8E /* Products */ = {
			isa = PBXGroup;
			children = (
				B56DB3C62049BFAA00D4AA8E /* WooCommerce.app */,
				B56DB3DD2049BFAA00D4AA8E /* WooCommerceTests.xctest */,
			);
			name = Products;
			sourceTree = "<group>";
		};
		B56DB3E02049BFAA00D4AA8E /* WooCommerceTests */ = {
			isa = PBXGroup;
			children = (
				D816DDBA22265D8000903E59 /* ViewRelated */,
				B5F571A821BEECA50010D1B8 /* Responses */,
				B57C744F20F56ED300EEFC87 /* Extensions */,
				B57C5C9B21B80E8200FF82B2 /* Internal */,
				746791642108D853007CF1DC /* Mockups */,
				B5F571AC21BEF03C0010D1B8 /* Model */,
				B5718D6321B56B3F0026C9F0 /* Notifications */,
				D85136C7231E128500DD0539 /* Reviews */,
				B53B898A20D4606400EDB467 /* System */,
				B53A569521123D27000776C9 /* Tools */,
				B5DBF3C120E1482900B53AED /* Yosemite */,
				B53A56A32112483D000776C9 /* Constants.swift */,
				B56DB3E32049BFAA00D4AA8E /* Info.plist */,
				9379E1A4225536AD006A6BE4 /* TestAssets.xcassets */,
			);
			path = WooCommerceTests;
			sourceTree = "<group>";
		};
		B56DB3EF2049C06D00D4AA8E /* ViewRelated */ = {
			isa = PBXGroup;
			children = (
				743E271E21AEF13E00D6DC82 /* Fancy Alerts */,
				CED6021A20B35FBF0032C639 /* ReusableViews */,
				CE85FD5120F677460080B73E /* Dashboard */,
				CE1CCB4920570B05000EE3AC /* Orders */,
				B59C09DA2188D6E800AB41D6 /* Notifications */,
				74EC34A3225FE1F3004BBC2E /* Products */,
				0282DD92233C9397006A5FDB /* Search */,
				02404EE52315272C00FF1170 /* Top Banner */,
				B56DB3CD2049BFAA00D4AA8E /* Main.storyboard */,
				CE263DE7206ACE3E0015A693 /* MainTabBarController.swift */,
				D8736B5222EF4F5900A14A29 /* NotificationsBadgeController.swift */,
				D8736B5622EF53A100A14A29 /* OrdersBadgeController.swift */,
			);
			path = ViewRelated;
			sourceTree = "<group>";
		};
		B56DB3F12049C0B800D4AA8E /* Classes */ = {
			isa = PBXGroup;
			children = (
				D8D15F81230A178100D48B3F /* ServiceLocator */,
				747AA0872107CE270047A89B /* Analytics */,
				B55D4C0420B6026700D7A50F /* Authentication */,
				CE1CCB4C20572444000EE3AC /* Extensions */,
				B57B67882107545B00AF8905 /* Model */,
				B5BBD6DC21B1701F00E3207E /* Notifications */,
				CE1CCB3E2056F204000EE3AC /* Styles */,
				B5D1AFBE20BC67B500DB0E8C /* System */,
				B55D4C2220B716CE00D7A50F /* Tools */,
				CE85535B209B5B6A00938BDC /* ViewModels */,
				B56DB3EF2049C06D00D4AA8E /* ViewRelated */,
				B53B898B20D4627A00EDB467 /* Yosemite */,
				B56DB3C92049BFAA00D4AA8E /* AppDelegate.swift */,
			);
			path = Classes;
			sourceTree = "<group>";
		};
		B56DB3F22049C0C000D4AA8E /* Resources */ = {
			isa = PBXGroup;
			children = (
				B59D1EE7219089A7009D1978 /* Fonts */,
				740ADFE321C33669009EE5A9 /* HTML */,
				B5E5DA7221BB0B3100FFDF42 /* Sounds */,
				B56DB3D32049BFAA00D4AA8E /* Assets.xcassets */,
				B5D1AFB320BC445900DB0E8C /* Images.xcassets */,
				B573B19D219DC2690081C78C /* Localizable.strings */,
				B56DB3D82049BFAA00D4AA8E /* Info.plist */,
				B56DB3D52049BFAA00D4AA8E /* LaunchScreen.storyboard */,
				B56C721921B5F65E00E5E85B /* Woo-Debug.entitlements */,
				B56C721A21B5F65E00E5E85B /* Woo-Release.entitlements */,
			);
			path = Resources;
			sourceTree = "<group>";
		};
		B5718D6321B56B3F0026C9F0 /* Notifications */ = {
			isa = PBXGroup;
			children = (
				B5718D6421B56B3F0026C9F0 /* PushNotificationsManagerTests.swift */,
			);
			path = Notifications;
			sourceTree = "<group>";
		};
		B57B67882107545B00AF8905 /* Model */ = {
			isa = PBXGroup;
			children = (
				B59D1EEB2190B08B009D1978 /* Age.swift */,
				D85136B8231CED5800DD0539 /* ReviewAge.swift */,
				B57B67892107546E00AF8905 /* Address+Woo.swift */,
				B57C5C9121B80E3B00FF82B2 /* APNSDevice+Woo.swift */,
				B59D1EE4219080B4009D1978 /* Note+Woo.swift */,
				7435E58D21C0151B00216F0F /* OrderNote+Woo.swift */,
				748C777F211E18A600814F2C /* OrderStats+Woo.swift */,
				D8C2A28723190B2300F503E9 /* StorageProductReview+Woo.swift */,
				B59D1EE92190AE96009D1978 /* StorageNote+Woo.swift */,
				CE24BCD7212F25D4001CD12E /* StorageOrder+Woo.swift */,
				743EDD9E214B05350039071B /* TopEarnerStatsItem+Woo.swift */,
			);
			path = Model;
			sourceTree = "<group>";
		};
		B57C5C9B21B80E8200FF82B2 /* Internal */ = {
			isa = PBXGroup;
			children = (
				B57C5C9C21B80E8200FF82B2 /* SessionManager+Internal.swift */,
				B57C5C9D21B80E8200FF82B2 /* SampleError.swift */,
			);
			path = Internal;
			sourceTree = "<group>";
		};
		B57C744F20F56ED300EEFC87 /* Extensions */ = {
			isa = PBXGroup;
			children = (
				D85B833C2230DC9D002168F3 /* StringWooTests.swift */,
				B5980A6621AC91AA00EBF596 /* BundleWooTests.swift */,
				B57C5C9821B80E7100FF82B2 /* DataWooTests.swift */,
				746FC23C2200A62B00C3096C /* DateWooTests.swift */,
				02B296A822FA6E0000FD7A4C /* DateStartAndEndTests.swift */,
				B57C5C9721B80E7100FF82B2 /* DictionaryWooTests.swift */,
				748C7783211E2D8400814F2C /* DoubleWooTests.swift */,
				B5C6CE602190D28E00515926 /* NSAttributedStringHelperTests.swift */,
				74F301592200EC0800931B9E /* NSDecimalNumberWooTests.swift */,
				B541B2122189E7FD008FE7C1 /* ScannerWooTests.swift */,
				B55BC1F221A8790F0011A0C0 /* StringHTMLTests.swift */,
				B5980A6421AC905C00EBF596 /* UIDeviceWooTests.swift */,
				B57C745020F56EE900EEFC87 /* UITableViewCellHelpersTests.swift */,
			);
			path = Extensions;
			sourceTree = "<group>";
		};
		B58B4ABC2108F7F800076FDD /* Notices */ = {
			isa = PBXGroup;
			children = (
				B58B4AB52108F11C00076FDD /* Notice.swift */,
				B58B4AB72108F14700076FDD /* NoticeNotificationInfo.swift */,
				B58B4AB02108F01600076FDD /* DefaultNoticePresenter.swift */,
				B58B4AAF2108F01400076FDD /* NoticeView.swift */,
			);
			path = Notices;
			sourceTree = "<group>";
		};
		B59C09DA2188D6E800AB41D6 /* Notifications */ = {
			isa = PBXGroup;
			children = (
				B5F04D962194F2D500501EE1 /* Adapters */,
				B59D1EDD219072B8009D1978 /* Cells */,
				B59C09DB2188D70200AB41D6 /* Notifications.storyboard */,
				D85136BA231E05CF00DD0539 /* NotificationsViewController.swift */,
				D849A1402320DE1F006CB84F /* NotificationDetailsViewController.swift */,
				D849A1412320DE20006CB84F /* NotificationDetailsViewController.xib */,
				D8C2A28A231931D100F503E9 /* ReviewViewModel.swift */,
				D85136C0231E09C300DD0539 /* ReviewsDataSource.swift */,
				D8C2A290231BD0FD00F503E9 /* DefaultReviewsDataSource.swift */,
				D8C2A28523189C6300F503E9 /* ReviewsViewController.swift */,
				D8C2A28E231BD00500F503E9 /* ReviewsViewModel.swift */,
				B5F8B7DF2194759100DAB7E2 /* ReviewDetailsViewController.swift */,
				B5F8B7E4219478FA00DAB7E2 /* ReviewDetailsViewController.xib */,
			);
			path = Notifications;
			sourceTree = "<group>";
		};
		B59D1EDD219072B8009D1978 /* Cells */ = {
			isa = PBXGroup;
			children = (
				D85136BC231E064600DD0539 /* NoteTableViewCell.swift */,
				D85136BD231E064700DD0539 /* NoteTableViewCell.xib */,
				B59D1EDE219072CC009D1978 /* ProductReviewTableViewCell.swift */,
				B59D1EE021907304009D1978 /* ProductReviewTableViewCell.xib */,
				B560D6852195BCA90027BB7E /* NoteDetailsHeaderTableViewCell.swift */,
				B560D6872195BCC70027BB7E /* NoteDetailsHeaderTableViewCell.xib */,
				B5F571A321BEC90D0010D1B8 /* NoteDetailsHeaderPlainTableViewCell.swift */,
				B5F571A521BEC92A0010D1B8 /* NoteDetailsHeaderPlainTableViewCell.xib */,
				B560D68B2195BD1D0027BB7E /* NoteDetailsCommentTableViewCell.swift */,
				B560D6892195BD100027BB7E /* NoteDetailsCommentTableViewCell.xib */,
			);
			path = Cells;
			sourceTree = "<group>";
		};
		B59D1EE7219089A7009D1978 /* Fonts */ = {
			isa = PBXGroup;
			children = (
				B59D1EE6219089A3009D1978 /* Noticons.ttf */,
			);
			path = Fonts;
			sourceTree = "<group>";
		};
		B5A03699214C0E7000774E2C /* Logging */ = {
			isa = PBXGroup;
			children = (
				933A27362222354600C2143A /* Logging.swift */,
				B5DB01B42114AB2D00A4F797 /* CrashLogging.swift */,
			);
			path = Logging;
			sourceTree = "<group>";
		};
		B5A8F8A620B84CF600D211DE /* DerivedSources */ = {
			isa = PBXGroup;
			children = (
				B5A8F8A720B84D3F00D211DE /* ApiCredentials.swift */,
				B5A8F8A820B84D3F00D211DE /* InfoPlist.h */,
			);
			path = DerivedSources;
			sourceTree = "<group>";
		};
		B5A8F8AB20B88D8400D211DE /* Prologue */ = {
			isa = PBXGroup;
			children = (
				B5A8F8AC20B88D9900D211DE /* LoginPrologueViewController.swift */,
				B5A8F8AE20B88DCC00D211DE /* LoginPrologueViewController.xib */,
			);
			path = Prologue;
			sourceTree = "<group>";
		};
		B5BBD6DC21B1701F00E3207E /* Notifications */ = {
			isa = PBXGroup;
			children = (
				B555530E21B57DE700449E71 /* ApplicationAdapter.swift */,
				B56C721121B5B44000E5E85B /* PushNotificationsConfiguration.swift */,
				B5BBD6DD21B1703600E3207E /* PushNotificationsManager.swift */,
				B509FED221C05121000076A9 /* SupportManagerAdapter.swift */,
				B555530C21B57DC300449E71 /* UserNotificationsCenterAdapter.swift */,
			);
			path = Notifications;
			sourceTree = "<group>";
		};
		B5D1AFBE20BC67B500DB0E8C /* System */ = {
			isa = PBXGroup;
			children = (
				CEEC9B5D21E79C330055EEF0 /* BuildConfiguration.swift */,
				CEEC9B5B21E79B3E0055EEF0 /* FeatureFlag.swift */,
				934CB122224EAB150005CCB9 /* main.swift */,
				B5AA7B3C20ED5D15004DA14F /* SessionManager.swift */,
				CECA64B020D9990E005A44C4 /* WooCommerce-Bridging-Header.h */,
				B5D1AFBF20BC67C200DB0E8C /* WooConstants.swift */,
				CE2409F0215D12D30091F887 /* WooNavigationController.swift */,
				02FE89CA231FB36600E85EF8 /* DefaultFeatureFlagService.swift */,
			);
			path = System;
			sourceTree = "<group>";
		};
		B5D1AFC420BC7B3000DB0E8C /* Epilogue */ = {
			isa = PBXGroup;
			children = (
				B57C743C20F5493300EEFC87 /* AccountHeaderView.swift */,
				B57C744220F54F1C00EEFC87 /* AccountHeaderView.xib */,
				B57C744920F5649300EEFC87 /* EmptyStoresTableViewCell.swift */,
				B57C744B20F564B400EEFC87 /* EmptyStoresTableViewCell.xib */,
				B557652A20F681E800185843 /* StoreTableViewCell.swift */,
				B557652C20F6827900185843 /* StoreTableViewCell.xib */,
				B5D1AFC520BC7B7300DB0E8C /* StorePickerViewController.swift */,
				B5D1AFC720BC7B9600DB0E8C /* StorePickerViewController.xib */,
				74460D4122289C7A00D7316A /* StorePickerCoordinator.swift */,
			);
			path = Epilogue;
			sourceTree = "<group>";
		};
		B5DBF3C120E1482900B53AED /* Yosemite */ = {
			isa = PBXGroup;
			children = (
				B5DBF3C220E1484400B53AED /* StoresManagerTests.swift */,
			);
			path = Yosemite;
			sourceTree = "<group>";
		};
		B5E5DA7221BB0B3100FFDF42 /* Sounds */ = {
			isa = PBXGroup;
			children = (
				B5F571AF21BF149D0010D1B8 /* o.caf */,
			);
			path = Sounds;
			sourceTree = "<group>";
		};
		B5F04D962194F2D500501EE1 /* Adapters */ = {
			isa = PBXGroup;
			children = (
				B5F04D942194F2A300501EE1 /* NoteDetailsRow.swift */,
			);
			path = Adapters;
			sourceTree = "<group>";
		};
		B5F571AC21BEF03C0010D1B8 /* Model */ = {
			isa = PBXGroup;
			children = (
				B5F571AA21BEECB60010D1B8 /* NoteWooTests.swift */,
				7435E58F21C0162C00216F0F /* OrderNoteWooTests.swift */,
			);
			path = Model;
			sourceTree = "<group>";
		};
		CE14452C2188C0EC00A991D8 /* Zendesk */ = {
			isa = PBXGroup;
			children = (
				CE14452D2188C11700A991D8 /* ZendeskManager.swift */,
			);
			path = Zendesk;
			sourceTree = "<group>";
		};
		CE1CCB3E2056F204000EE3AC /* Styles */ = {
			isa = PBXGroup;
			children = (
				CE1CCB3F2056F21C000EE3AC /* Style.swift */,
				CE1F512A206985DF00C6C810 /* PaddedLabel.swift */,
			);
			path = Styles;
			sourceTree = "<group>";
		};
		CE1CCB4920570B05000EE3AC /* Orders */ = {
			isa = PBXGroup;
			children = (
				45C8B25E23155C940002FA77 /* Billing Information */,
				CE37C04022984E12008DCB39 /* Fulfillment */,
				CEE006022077D0F80079161F /* Cells */,
				CEE005F52076C4040079161F /* Orders.storyboard */,
				B509112E2049E27A007D25DC /* OrdersViewController.swift */,
				CEE006072077D14C0079161F /* OrderDetailsViewController.swift */,
				B53B3F36219C75AC00DF1EB6 /* OrderLoaderViewController.swift */,
				CE583A0321076C0100D73C1C /* NewNoteViewController.swift */,
				B5FD111121D3CE7700560344 /* NewNoteViewController.xib */,
				D81D9226222E7F0800FFA585 /* OrderStatusListViewController.swift */,
				D81D9227222E7F0800FFA585 /* OrderStatusListViewController.xib */,
				CE21B3DC20FF9BC200A259D5 /* ProductListViewController.swift */,
				D83F5932225B2EB800626E75 /* ManualTrackingViewController.swift */,
				D843D5C622434A08001BFA55 /* ManualTrackingViewController.xib */,
				D843D5D122485009001BFA55 /* ShipmentProvidersViewController.swift */,
				D843D5D222485009001BFA55 /* ShipmentProvidersViewController.xib */,
			);
			path = Orders;
			sourceTree = "<group>";
		};
		CE1CCB4C20572444000EE3AC /* Extensions */ = {
			isa = PBXGroup;
			children = (
				B58B4ABF2108FF6100076FDD /* Array+Helpers.swift */,
				B59C09D82188CBB100AB41D6 /* Array+Notes.swift */,
				B5980A6221AC879F00EBF596 /* Bundle+Woo.swift */,
				CE4296B820A5E9E400B2AFBD /* CNContact+Helpers.swift */,
				B57C5C9321B80E4700FF82B2 /* Data+Woo.swift */,
				B5290ED8219B3FA900A6AF7F /* Date+Woo.swift */,
				CE4DDB7A20DD312400D32EC8 /* DateFormatter+Helpers.swift */,
				B57C5C9521B80E5400FF82B2 /* Dictionary+Woo.swift */,
				748C7781211E294000814F2C /* Double+Woo.swift */,
				740987B221B87760000E4C80 /* FancyAnimatedButton+Woo.swift */,
				B509FED021C041DF000076A9 /* Locale+Woo.swift */,
				CE021534215BE3AB00C19555 /* LoginNavigationController+Woo.swift */,
				B59D1EE221907C7B009D1978 /* NSAttributedString+Helpers.swift */,
				CE4DA5C921DEA78E00074607 /* NSDecimalNumber+Helpers.swift */,
				B5A56BF4219F5AB20065A902 /* NSNotificationName+Woo.swift */,
				B57C744420F55BA600EEFC87 /* NSObject+Helpers.swift */,
				B541B2162189EED4008FE7C1 /* NSMutableAttributedString+Helpers.swift */,
				B541B21F218A007C008FE7C1 /* NSMutableParagraphStyle+Helpers.swift */,
				B541B222218A29A6008FE7C1 /* NSParagraphStyle+Woo.swift */,
				B541B2142189EEA1008FE7C1 /* Scanner+Helpers.swift */,
				74D0A52F2139CF1300E2919F /* String+Helpers.swift */,
				B55BC1F021A878A30011A0C0 /* String+HTML.swift */,
				B517EA1C218B41F200730EC4 /* String+Woo.swift */,
				B5C3876321C41B9F006CE970 /* UIApplication+Woo.swift */,
				B5A56BF2219F46470065A902 /* UIButton+Animations.swift */,
				CE32B11920BF8E32006FBCF4 /* UIButton+Helpers.swift */,
				CE1F51262064345B00C6C810 /* UIColor+Helpers.swift */,
				B5D1AFB920BC515600DB0E8C /* UIColor+Woo.swift */,
				B5980A6021AC878900EBF596 /* UIDevice+Woo.swift */,
				CE1F512820697F0100C6C810 /* UIFont+Helpers.swift */,
				B541B225218A412C008FE7C1 /* UIFont+Woo.swift */,
				B5D1AFB720BC510200DB0E8C /* UIImage+Woo.swift */,
				B554E17A2152F27200F31188 /* UILabel+Appearance.swift */,
				CE1F51242064179A00C6C810 /* UILabel+Helpers.swift */,
				B582F95820FFCEAA0060934A /* UITableViewHeaderFooterView+Helpers.swift */,
				B57C744D20F56E3800EEFC87 /* UITableViewCell+Helpers.swift */,
				B554E1782152F20000F31188 /* UINavigationBar+Appearance.swift */,
				748AD086219F481B00023535 /* UIView+Animation.swift */,
				B57C744620F55BC800EEFC87 /* UIView+Helpers.swift */,
				B5A82EE6210263460053ADC8 /* UIViewController+Helpers.swift */,
				B5AA7B3E20ED81C2004DA14F /* UserDefaults+Woo.swift */,
				B59D49CC219B587E006BF0AD /* UILabel+OrderStatus.swift */,
				B53B3F38219C817800DF1EB6 /* UIStoryboard+Woo.swift */,
				B586906521A5F4B1001F1EFC /* UINavigationController+Woo.swift */,
				D8149F552251EE300006A245 /* UITextField+Helpers.swift */,
				D82DFB49225F22D400EFE2CB /* UISearchBar+Appearance.swift */,
				02820F3322C257B700DE0D37 /* UITableView+FooterHelpers.swift */,
				02B296A622FA6DB500FD7A4C /* Date+StartAndEnd.swift */,
				02D45646231CB1FB008CF0A9 /* UIImage+Dot.swift */,
				020DD48E232392C9005822B1 /* UIViewController+AppReview.swift */,
			);
			path = Extensions;
			sourceTree = "<group>";
		};
		CE22E3F821714639005A6BEF /* Privacy */ = {
			isa = PBXGroup;
			children = (
				CE22E3F62170E23C005A6BEF /* PrivacySettingsViewController.swift */,
			);
			path = Privacy;
			sourceTree = "<group>";
		};
		CE27257A219249B5002B22EB /* Help */ = {
			isa = PBXGroup;
			children = (
				CE27257B21924A8C002B22EB /* HelpAndSupportViewController.swift */,
				CE15524921FFB10100EAA690 /* ApplicationLogViewController.swift */,
				CE1AFE612200B1BD00432745 /* ApplicationLogDetailViewController.swift */,
			);
			path = Help;
			sourceTree = "<group>";
		};
		CE37C04022984E12008DCB39 /* Fulfillment */ = {
			isa = PBXGroup;
			children = (
				CE37C04122984E50008DCB39 /* Cells */,
				B5A82EE121025C450053ADC8 /* FulfillViewController.swift */,
				B5A82EE421025E550053ADC8 /* FulfillViewController.xib */,
			);
			path = Fulfillment;
			sourceTree = "<group>";
		};
		CE37C04122984E50008DCB39 /* Cells */ = {
			isa = PBXGroup;
			children = (
				CE37C04222984E81008DCB39 /* PickListTableViewCell.swift */,
				CE37C04322984E81008DCB39 /* PickListTableViewCell.xib */,
			);
			path = Cells;
			sourceTree = "<group>";
		};
		CE85535B209B5B6A00938BDC /* ViewModels */ = {
			isa = PBXGroup;
			children = (
				D817585C22BB5E6900289CFE /* OrderDetailsViewModel */,
				D843D5D82248EE90001BFA55 /* ManualTrackingViewModel.swift */,
				B57B678D21078C5400AF8905 /* OrderItemViewModel.swift */,
				CE22709A228F362600C0626C /* ProductDetailsViewModel.swift */,
				D843D5D622485B19001BFA55 /* ShippingProvidersViewModel.swift */,
				D8736B5922F07D7100A14A29 /* MainTabViewModel.swift */,
			);
			path = ViewModels;
			sourceTree = "<group>";
		};
		CE85FD5120F677460080B73E /* Dashboard */ = {
			isa = PBXGroup;
			children = (
				028BAC4322F3AE3B008BB4AF /* Stats v4 */,
				029D444B22F1417400DEFA8A /* Stats v3 */,
				029D444722F13F5C00DEFA8A /* Factories */,
				74036CBE211B87FD00E462C2 /* MyStore */,
				CE85FD5820F7A59E0080B73E /* Settings */,
				CE85FD5220F677770080B73E /* Dashboard.storyboard */,
				B509112D2049E27A007D25DC /* DashboardViewController.swift */,
			);
			path = Dashboard;
			sourceTree = "<group>";
		};
		CE85FD5820F7A59E0080B73E /* Settings */ = {
			isa = PBXGroup;
			children = (
				74C6FEA321C2F189009286B6 /* About */,
				02D4564A231D059E008CF0A9 /* Beta features */,
				CE27257A219249B5002B22EB /* Help */,
				CE22E3F821714639005A6BEF /* Privacy */,
				B509112F2049E27A007D25DC /* SettingsViewController.swift */,
			);
			path = Settings;
			sourceTree = "<group>";
		};
		CE9B7E3021C94685000F971C /* Currency */ = {
			isa = PBXGroup;
			children = (
				93FA787321CD7E9E00B663E5 /* CurrencySettings.swift */,
				CE4DA5C521DD755E00074607 /* CurrencyFormatter.swift */,
			);
			path = Currency;
			sourceTree = "<group>";
		};
		CED6021A20B35FBF0032C639 /* ReusableViews */ = {
			isa = PBXGroup;
			children = (
				D8736B7422F1FE1600A14A29 /* BadgeLabel.swift */,
				CE21B3D520FE669A00A259D5 /* BasicTableViewCell.swift */,
				CE21B3D620FE669A00A259D5 /* BasicTableViewCell.xib */,
				B5FD111521D3F13700560344 /* BordersView.swift */,
				B5A8532120BDBFAE00FAAB4D /* CircularImageView.swift */,
				D83F592E225B269C00626E75 /* DatePickerTableViewCell.swift */,
				D83F592F225B269C00626E75 /* DatePickerTableViewCell.xib */,
				B50BB4152141828F00AF0F3C /* FooterSpinnerView.swift */,
				CE24BCCD212DE8A6001CD12E /* HeadlineLabelTableViewCell.swift */,
				CE24BCCE212DE8A6001CD12E /* HeadlineLabelTableViewCell.xib */,
				7441E1D121503F77004E6ECE /* IntrinsicTableView.swift */,
				740382D92267D94100A627F4 /* LargeImageTableViewCell.swift */,
				740382DA2267D94100A627F4 /* LargeImageTableViewCell.xib */,
				CE1EC8EA20B8A3FF009762BF /* LeftImageTableViewCell.swift */,
				CE1EC8EB20B8A3FF009762BF /* LeftImageTableViewCell.xib */,
				B5BE75DA213F1D1E00909A14 /* OverlayMessageView.swift */,
				B5BE75DC213F1D3D00909A14 /* OverlayMessageView.xib */,
				CE0F17CD22A8105800964A63 /* ReadMoreTableViewCell.swift */,
				CE0F17CE22A8105800964A63 /* ReadMoreTableViewCell.xib */,
				744F00D121B582A9007EFA93 /* StarRatingView.swift */,
				D85B8331222FABD1002168F3 /* StatusListTableViewCell.swift */,
				D85B8332222FABD1002168F3 /* StatusListTableViewCell.xib */,
				CE583A052107849F00D73C1C /* SwitchTableViewCell.swift */,
				CE583A062107849F00D73C1C /* SwitchTableViewCell.xib */,
				CE85FD5920F7A7640080B73E /* TableFooterView.swift */,
				CE85FD5B20F7A7740080B73E /* TableFooterView.xib */,
				CE583A092107937F00D73C1C /* TextViewTableViewCell.swift */,
				CE583A0A2107937F00D73C1C /* TextViewTableViewCell.xib */,
				D843D5C922437E59001BFA55 /* TitleAndEditableValueTableViewCell.swift */,
				D843D5CA22437E59001BFA55 /* TitleAndEditableValueTableViewCell.xib */,
				CE22E3F921714776005A6BEF /* TopLeftImageTableViewCell.swift */,
				CE22E3FA21714776005A6BEF /* TopLeftImageTableViewCell.xib */,
				CE1EC8C920B479F1009762BF /* TwoColumnLabelView.swift */,
				CE1EC8C720B478B6009762BF /* TwoColumnLabelView.xib */,
				CE32B10C20BEDE1C006FBCF4 /* TwoColumnSectionHeaderView.swift */,
				CE32B10A20BEDE05006FBCF4 /* TwoColumnSectionHeaderView.xib */,
				CE1D5A53228A0AD200DF3715 /* TwoColumnTableViewCell.swift */,
				CE1D5A54228A0AD200DF3715 /* TwoColumnTableViewCell.xib */,
				CE27257D21925AE8002B22EB /* ValueOneTableViewCell.swift */,
				CE27257E21925AE8002B22EB /* ValueOneTableViewCell.xib */,
				B5A56BEF219F2CE90065A902 /* VerticalButton.swift */,
				D81F2D36225F0D160084BF9C /* EmptyListMessageWithActionView.swift */,
				D81F2D34225F0CF70084BF9C /* EmptyListMessageWithActionView.xib */,
				CE227096228F152400C0626C /* WooBasicTableViewCell.swift */,
				CE227098228F180B00C0626C /* WooBasicTableViewCell.xib */,
			);
			path = ReusableViews;
			sourceTree = "<group>";
		};
		CEE006022077D0F80079161F /* Cells */ = {
			isa = PBXGroup;
			children = (
				D8149F512251CFE50006A245 /* EditableOrderTrackingTableViewCell.swift */,
				D8149F522251CFE50006A245 /* EditableOrderTrackingTableViewCell.xib */,
				D83C129E22250BEF004CA04C /* OrderTrackingTableViewCell.swift */,
				D83C129D22250BEF004CA04C /* OrderTrackingTableViewCell.xib */,
				CE1CCB4A20570B1F000EE3AC /* OrderTableViewCell.swift */,
				B5FD110D21D3CB8500560344 /* OrderTableViewCell.xib */,
				45C8B2562313FA570002FA77 /* CustomerNoteTableViewCell.swift */,
				45C8B2572313FA570002FA77 /* CustomerNoteTableViewCell.xib */,
				CE855362209BA6A700938BDC /* CustomerInfoTableViewCell.swift */,
				CE855361209BA6A700938BDC /* CustomerInfoTableViewCell.xib */,
				45AE582A230D9D35001901E3 /* OrderNoteHeaderTableViewCell.swift */,
				45AE582B230D9D35001901E3 /* OrderNoteHeaderTableViewCell.xib */,
				CE1EC8EF20B8A408009762BF /* OrderNoteTableViewCell.swift */,
				CE1EC8EE20B8A408009762BF /* OrderNoteTableViewCell.xib */,
				CE1EC8C320B46819009762BF /* PaymentTableViewCell.swift */,
				CE1EC8C420B46819009762BF /* PaymentTableViewCell.xib */,
				CE21B3DE20FFC59700A259D5 /* ProductDetailsTableViewCell.swift */,
				CE21B3DF20FFC59700A259D5 /* ProductDetailsTableViewCell.xib */,
				CE32B11320BF8779006FBCF4 /* FulfillButtonTableViewCell.swift */,
				CE32B11420BF8779006FBCF4 /* FulfillButtonTableViewCell.xib */,
				CEE006032077D1280079161F /* SummaryTableViewCell.swift */,
				CEE006042077D1280079161F /* SummaryTableViewCell.xib */,
			);
			path = Cells;
			sourceTree = "<group>";
		};
		CEEC9B6121E79EBF0055EEF0 /* AppRatings */ = {
			isa = PBXGroup;
			children = (
				CEEC9B6221E79EE00055EEF0 /* AppRatingManager.swift */,
			);
			path = AppRatings;
			sourceTree = "<group>";
		};
		D816DDBA22265D8000903E59 /* ViewRelated */ = {
			isa = PBXGroup;
			children = (
				02E4FD7F2306AA770049610C /* Dashboard */,
				0269177E23260090002AFC20 /* Products */,
				D85B833E2230F268002168F3 /* SummaryTableViewCellTests.swift */,
				D85B8335222FCDA1002168F3 /* StatusListTableViewCellTests.swift */,
				D816DDBB22265DA300903E59 /* OrderTrackingTableViewCellTests.swift */,
				45C8B25A231521510002FA77 /* CustomerNoteTableViewCellTests.swift */,
				45C8B25C231529410002FA77 /* CustomerInfoTableViewCellTests.swift */,
				45C8B2682316B2440002FA77 /* BillingAddressTableViewCellTests.swift */,
				02FE89C6231FAA4100E85EF8 /* MainTabBarControllerTests+ProductListFeatureFlag.swift */,
			);
			path = ViewRelated;
			sourceTree = "<group>";
		};
		D817585C22BB5E6900289CFE /* OrderDetailsViewModel */ = {
			isa = PBXGroup;
			children = (
				CE85535C209B5BB700938BDC /* OrderDetailsViewModel.swift */,
				D817585D22BB5E8700289CFE /* OrderEmailComposer.swift */,
				D817585F22BB614A00289CFE /* OrderMessageComposer.swift */,
				D817586122BB64C300289CFE /* OrderDetailsNotices.swift */,
				D817586322BDD81600289CFE /* OrderDetailsDataSource.swift */,
				D8C11A4D22DD235F00D4A88D /* OrderDetailsResultsControllers.swift */,
				D8C11A5D22E2440400D4A88D /* OrderPaymentDetailsViewModel.swift */,
			);
			path = OrderDetailsViewModel;
			sourceTree = "<group>";
		};
		D85136C7231E128500DD0539 /* Reviews */ = {
			isa = PBXGroup;
			children = (
				D85136C8231E12B600DD0539 /* ReviewViewModelTests.swift */,
			);
			path = Reviews;
			sourceTree = "<group>";
		};
		D8D15F81230A178100D48B3F /* ServiceLocator */ = {
			isa = PBXGroup;
			children = (
				D8C251D1230CA90200F49782 /* StoresManager.swift */,
				D8D15F82230A17A000D48B3F /* ServiceLocator.swift */,
				D8D15F84230A18AB00D48B3F /* Analytics.swift */,
				D8C251D8230D256F00F49782 /* NoticePresenter.swift */,
				D8C251DA230D288A00F49782 /* PushNotesManager.swift */,
				D831E2DB230E0558000037D0 /* Authentication.swift */,
				D831E2DF230E0BA7000037D0 /* Logs.swift */,
				02FE89C8231FB31400E85EF8 /* FeatureFlagService.swift */,
			);
			path = ServiceLocator;
			sourceTree = "<group>";
		};
		F4B77A83B2A3D94EA331691B /* Pods */ = {
			isa = PBXGroup;
			children = (
				90AC1C0B391E04A837BDC64E /* Pods-WooCommerce.debug.xcconfig */,
				33035144757869DE5E4DC88A /* Pods-WooCommerce.release.xcconfig */,
				9D2992FEF3D1246B8CCC2EBB /* Pods-WooCommerceTests.debug.xcconfig */,
				8A659E65308A3D9DD79A95F9 /* Pods-WooCommerceTests.release.xcconfig */,
			);
			name = Pods;
			sourceTree = "<group>";
		};
/* End PBXGroup section */

/* Begin PBXNativeTarget section */
		B56DB3C52049BFAA00D4AA8E /* WooCommerce */ = {
			isa = PBXNativeTarget;
			buildConfigurationList = B56DB3E62049BFAA00D4AA8E /* Build configuration list for PBXNativeTarget "WooCommerce" */;
			buildPhases = (
				91990E72B3E1D58AC13D7628 /* [CP] Check Pods Manifest.lock */,
				B56DB3C22049BFAA00D4AA8E /* Sources */,
				B56DB3C32049BFAA00D4AA8E /* Frameworks */,
				B56DB3C42049BFAA00D4AA8E /* Resources */,
				B5650B1020A4CD7F009702D0 /* Embed Frameworks */,
				B7A94351C1ADC31EA528B895 /* [CP] Embed Pods Frameworks */,
				20B459508F75052BDBC0902F /* [CP] Copy Pods Resources */,
				CE1445302188ED0300A991D8 /* Zendesk Strip Frameworks */,
			);
			buildRules = (
			);
			dependencies = (
				B55D4C1520B6131400D7A50F /* PBXTargetDependency */,
			);
			name = WooCommerce;
			productName = WooCommerce;
			productReference = B56DB3C62049BFAA00D4AA8E /* WooCommerce.app */;
			productType = "com.apple.product-type.application";
		};
		B56DB3DC2049BFAA00D4AA8E /* WooCommerceTests */ = {
			isa = PBXNativeTarget;
			buildConfigurationList = B56DB3E92049BFAA00D4AA8E /* Build configuration list for PBXNativeTarget "WooCommerceTests" */;
			buildPhases = (
				E8FC62641D61F33F705BC760 /* [CP] Check Pods Manifest.lock */,
				B56DB3D92049BFAA00D4AA8E /* Sources */,
				B56DB3DA2049BFAA00D4AA8E /* Frameworks */,
				B56DB3DB2049BFAA00D4AA8E /* Resources */,
			);
			buildRules = (
			);
			dependencies = (
				B56DB3DF2049BFAA00D4AA8E /* PBXTargetDependency */,
			);
			name = WooCommerceTests;
			productName = WooCommerceTests;
			productReference = B56DB3DD2049BFAA00D4AA8E /* WooCommerceTests.xctest */;
			productType = "com.apple.product-type.bundle.unit-test";
		};
/* End PBXNativeTarget section */

/* Begin PBXProject section */
		B56DB3BE2049BFAA00D4AA8E /* Project object */ = {
			isa = PBXProject;
			attributes = {
				LastSwiftUpdateCheck = 0920;
				LastUpgradeCheck = 1010;
				ORGANIZATIONNAME = Automattic;
				TargetAttributes = {
					B55D4C0F20B612F300D7A50F = {
						CreatedOnToolsVersion = 9.3.1;
						ProvisioningStyle = Automatic;
					};
					B56DB3C52049BFAA00D4AA8E = {
						CreatedOnToolsVersion = 9.2;
						LastSwiftMigration = 1020;
						ProvisioningStyle = Manual;
						SystemCapabilities = {
							com.apple.BackgroundModes = {
								enabled = 1;
							};
							com.apple.Keychain = {
								enabled = 1;
							};
							com.apple.Push = {
								enabled = 1;
							};
							com.apple.iCloud = {
								enabled = 1;
							};
						};
					};
					B56DB3DC2049BFAA00D4AA8E = {
						CreatedOnToolsVersion = 9.2;
						LastSwiftMigration = 1020;
						ProvisioningStyle = Automatic;
						TestTargetID = B56DB3C52049BFAA00D4AA8E;
					};
				};
			};
			buildConfigurationList = B56DB3C12049BFAA00D4AA8E /* Build configuration list for PBXProject "WooCommerce" */;
			compatibilityVersion = "Xcode 8.0";
			developmentRegion = en;
			hasScannedForEncodings = 0;
			knownRegions = (
				en,
				Base,
				ar,
				de,
				id,
				es,
				it,
				ko,
				he,
				ja,
				fr,
				"zh-Hant",
				ru,
				tr,
				sv,
				"pt-BR",
				"zh-Hans",
				nl,
			);
			mainGroup = B56DB3BD2049BFAA00D4AA8E;
			productRefGroup = B56DB3C72049BFAA00D4AA8E /* Products */;
			projectDirPath = "";
			projectRoot = "";
			targets = (
				B56DB3C52049BFAA00D4AA8E /* WooCommerce */,
				B56DB3DC2049BFAA00D4AA8E /* WooCommerceTests */,
				B55D4C0F20B612F300D7A50F /* GenerateCredentials */,
			);
		};
/* End PBXProject section */

/* Begin PBXResourcesBuildPhase section */
		B56DB3C42049BFAA00D4AA8E /* Resources */ = {
			isa = PBXResourcesBuildPhase;
			buildActionMask = 2147483647;
			files = (
				B56DB3D72049BFAA00D4AA8E /* LaunchScreen.storyboard in Resources */,
				CE583A0C2107937F00D73C1C /* TextViewTableViewCell.xib in Resources */,
				D843D5CC22437E59001BFA55 /* TitleAndEditableValueTableViewCell.xib in Resources */,
				B560D68A2195BD100027BB7E /* NoteDetailsCommentTableViewCell.xib in Resources */,
				CE0F17D022A8105800964A63 /* ReadMoreTableViewCell.xib in Resources */,
				CE1D5A5A228A1C2C00DF3715 /* ProductReviewsTableViewCell.xib in Resources */,
				B5A8F8AF20B88DCC00D211DE /* LoginPrologueViewController.xib in Resources */,
				74E0F441211C9AE600A79CCE /* PeriodDataViewController.xib in Resources */,
				B5F571B021BF149D0010D1B8 /* o.caf in Resources */,
				45AE582D230D9D35001901E3 /* OrderNoteHeaderTableViewCell.xib in Resources */,
				B5D1AFC820BC7B9600DB0E8C /* StorePickerViewController.xib in Resources */,
				CE1D5A56228A0AD200DF3715 /* TwoColumnTableViewCell.xib in Resources */,
				B57C744320F54F1C00EEFC87 /* AccountHeaderView.xib in Resources */,
				D843D5D422485009001BFA55 /* ShipmentProvidersViewController.xib in Resources */,
				028BAC4522F3AE5C008BB4AF /* StoreStatsV4PeriodViewController.xib in Resources */,
				CE227099228F180B00C0626C /* WooBasicTableViewCell.xib in Resources */,
				93BCF01F20DC2CE200EBF7A1 /* bash_secrets.tpl in Resources */,
				B56DB3D42049BFAA00D4AA8E /* Assets.xcassets in Resources */,
				B573B1A0219DC2690081C78C /* Localizable.strings in Resources */,
				B559EBAF20A0BF8F00836CD4 /* README.md in Resources */,
				CE583A082107849F00D73C1C /* SwitchTableViewCell.xib in Resources */,
				CE22571B20E16FBC0037F478 /* LeftImageTableViewCell.xib in Resources */,
				8CD41D4A21F8A7E300CF3C2B /* RELEASE-NOTES.txt in Resources */,
				B5F8B7E5219478FA00DAB7E2 /* ReviewDetailsViewController.xib in Resources */,
				B5FD111221D3CE7700560344 /* NewNoteViewController.xib in Resources */,
				D843D5C822434A08001BFA55 /* ManualTrackingViewController.xib in Resources */,
				7441EBCA226A71AA008BF83D /* TitleBodyTableViewCell.xib in Resources */,
				740382DC2267D94100A627F4 /* LargeImageTableViewCell.xib in Resources */,
				CE22E3FC21714776005A6BEF /* TopLeftImageTableViewCell.xib in Resources */,
				B5D1AFB420BC445A00DB0E8C /* Images.xcassets in Resources */,
				CEE005F62076C4040079161F /* Orders.storyboard in Resources */,
				CE85FD5C20F7A7740080B73E /* TableFooterView.xib in Resources */,
				B57C744C20F564B400EEFC87 /* EmptyStoresTableViewCell.xib in Resources */,
				D85136BF231E064700DD0539 /* NoteTableViewCell.xib in Resources */,
				B59C09DC2188D70200AB41D6 /* Notifications.storyboard in Resources */,
				CE37C04522984E81008DCB39 /* PickListTableViewCell.xib in Resources */,
				D85B8334222FABD1002168F3 /* StatusListTableViewCell.xib in Resources */,
				B5F571A621BEC92A0010D1B8 /* NoteDetailsHeaderPlainTableViewCell.xib in Resources */,
				B5F355F121CD504400A7077A /* SearchViewController.xib in Resources */,
				CE1EC8F020B8A408009762BF /* OrderNoteTableViewCell.xib in Resources */,
				B55D4BFD20B5CDE700D7A50F /* replace_secrets.rb in Resources */,
				74A95B5821C403EA00FEE953 /* pure-min.css in Resources */,
				B5BE75DD213F1D3D00909A14 /* OverlayMessageView.xib in Resources */,
				D8149F542251CFE60006A245 /* EditableOrderTrackingTableViewCell.xib in Resources */,
				D81D9229222E7F0800FFA585 /* OrderStatusListViewController.xib in Resources */,
				748D34DE214828DD00E21A2F /* TopPerformerDataViewController.xib in Resources */,
				CEE006062077D1280079161F /* SummaryTableViewCell.xib in Resources */,
				CE24BCD0212DE8A6001CD12E /* HeadlineLabelTableViewCell.xib in Resources */,
				B559EBB020A0BF8F00836CD4 /* LICENSE in Resources */,
				74EC34A9225FE69C004BBC2E /* ProductDetailsViewController.xib in Resources */,
				CE32B10B20BEDE05006FBCF4 /* TwoColumnSectionHeaderView.xib in Resources */,
				B5FD110E21D3CB8500560344 /* OrderTableViewCell.xib in Resources */,
				D83C129F22250BF0004CA04C /* OrderTrackingTableViewCell.xib in Resources */,
				B59D1EE121907304009D1978 /* ProductReviewTableViewCell.xib in Resources */,
				B59D1EE821908A08009D1978 /* Noticons.ttf in Resources */,
				D81F2D35225F0CF70084BF9C /* EmptyListMessageWithActionView.xib in Resources */,
				B560D6882195BCC70027BB7E /* NoteDetailsHeaderTableViewCell.xib in Resources */,
				CE27258021925AE8002B22EB /* ValueOneTableViewCell.xib in Resources */,
				B5A82EE521025E550053ADC8 /* FulfillViewController.xib in Resources */,
				45C8B26223155CBC0002FA77 /* BillingInformationViewController.xib in Resources */,
				740ADFE521C33688009EE5A9 /* licenses.html in Resources */,
				45C8B2592313FA570002FA77 /* CustomerNoteTableViewCell.xib in Resources */,
				B554016B2170D6010067DC90 /* ChartPlaceholderView.xib in Resources */,
				CE32B11620BF8779006FBCF4 /* FulfillButtonTableViewCell.xib in Resources */,
				45C8B2672316AB460002FA77 /* BillingAddressTableViewCell.xib in Resources */,
				B557652D20F6827900185843 /* StoreTableViewCell.xib in Resources */,
				7493BB8F2149852A003071A9 /* TopPerformersHeaderView.xib in Resources */,
				CE1EC8C620B46819009762BF /* PaymentTableViewCell.xib in Resources */,
				D849A1432320DE20006CB84F /* NotificationDetailsViewController.xib in Resources */,
				CE21B3E120FFC59700A259D5 /* ProductDetailsTableViewCell.xib in Resources */,
				CE85FD5320F677770080B73E /* Dashboard.storyboard in Resources */,
				B56DB3CF2049BFAA00D4AA8E /* Main.storyboard in Resources */,
				CE21B3D820FE669A00A259D5 /* BasicTableViewCell.xib in Resources */,
				74334F37214AB130006D6AC5 /* ProductTableViewCell.xib in Resources */,
				CE1EC8C820B478B6009762BF /* TwoColumnLabelView.xib in Resources */,
				CE855365209BA6A700938BDC /* CustomerInfoTableViewCell.xib in Resources */,
				74F9E9CD214C036400A3F2D2 /* NoPeriodDataTableViewCell.xib in Resources */,
				D83F5931225B269C00626E75 /* DatePickerTableViewCell.xib in Resources */,
			);
			runOnlyForDeploymentPostprocessing = 0;
		};
		B56DB3DB2049BFAA00D4AA8E /* Resources */ = {
			isa = PBXResourcesBuildPhase;
			buildActionMask = 2147483647;
			files = (
				9379E1A5225536AD006A6BE4 /* TestAssets.xcassets in Resources */,
				9379E1A32255365F006A6BE4 /* TestingMode.storyboard in Resources */,
				B5F571A921BEECA50010D1B8 /* Responses in Resources */,
			);
			runOnlyForDeploymentPostprocessing = 0;
		};
/* End PBXResourcesBuildPhase section */

/* Begin PBXShellScriptBuildPhase section */
		20B459508F75052BDBC0902F /* [CP] Copy Pods Resources */ = {
			isa = PBXShellScriptBuildPhase;
			buildActionMask = 2147483647;
			files = (
			);
			inputPaths = (
				"${PODS_ROOT}/Target Support Files/Pods-WooCommerce/Pods-WooCommerce-resources.sh",
				"${PODS_CONFIGURATION_BUILD_DIR}/1PasswordExtension/OnePasswordExtensionResources.bundle",
				"${PODS_CONFIGURATION_BUILD_DIR}/Automattic-Tracks-iOS/DataModel.bundle",
				"${PODS_ROOT}/FormatterKit/FormatterKit/FormatterKit.bundle",
				"${PODS_ROOT}/GoogleSignIn/Resources/GoogleSignIn.bundle",
				"${PODS_ROOT}/SVProgressHUD/SVProgressHUD/SVProgressHUD.bundle",
				"${PODS_CONFIGURATION_BUILD_DIR}/WordPressAuthenticator/WordPressAuthenticator.bundle",
				"${PODS_CONFIGURATION_BUILD_DIR}/WordPressShared/WordPressShared.bundle",
				"${PODS_CONFIGURATION_BUILD_DIR}/WordPressUI/WordPressUIResources.bundle",
				"${PODS_CONFIGURATION_BUILD_DIR}/XLPagerTabStrip/XLPagerTabStrip.bundle",
			);
			name = "[CP] Copy Pods Resources";
			outputPaths = (
				"${TARGET_BUILD_DIR}/${UNLOCALIZED_RESOURCES_FOLDER_PATH}/OnePasswordExtensionResources.bundle",
				"${TARGET_BUILD_DIR}/${UNLOCALIZED_RESOURCES_FOLDER_PATH}/DataModel.bundle",
				"${TARGET_BUILD_DIR}/${UNLOCALIZED_RESOURCES_FOLDER_PATH}/FormatterKit.bundle",
				"${TARGET_BUILD_DIR}/${UNLOCALIZED_RESOURCES_FOLDER_PATH}/GoogleSignIn.bundle",
				"${TARGET_BUILD_DIR}/${UNLOCALIZED_RESOURCES_FOLDER_PATH}/SVProgressHUD.bundle",
				"${TARGET_BUILD_DIR}/${UNLOCALIZED_RESOURCES_FOLDER_PATH}/WordPressAuthenticator.bundle",
				"${TARGET_BUILD_DIR}/${UNLOCALIZED_RESOURCES_FOLDER_PATH}/WordPressShared.bundle",
				"${TARGET_BUILD_DIR}/${UNLOCALIZED_RESOURCES_FOLDER_PATH}/WordPressUIResources.bundle",
				"${TARGET_BUILD_DIR}/${UNLOCALIZED_RESOURCES_FOLDER_PATH}/XLPagerTabStrip.bundle",
			);
			runOnlyForDeploymentPostprocessing = 0;
			shellPath = /bin/sh;
			shellScript = "\"${PODS_ROOT}/Target Support Files/Pods-WooCommerce/Pods-WooCommerce-resources.sh\"\n";
			showEnvVarsInLog = 0;
		};
		91990E72B3E1D58AC13D7628 /* [CP] Check Pods Manifest.lock */ = {
			isa = PBXShellScriptBuildPhase;
			buildActionMask = 2147483647;
			files = (
			);
			inputPaths = (
				"${PODS_PODFILE_DIR_PATH}/Podfile.lock",
				"${PODS_ROOT}/Manifest.lock",
			);
			name = "[CP] Check Pods Manifest.lock";
			outputPaths = (
				"$(DERIVED_FILE_DIR)/Pods-WooCommerce-checkManifestLockResult.txt",
			);
			runOnlyForDeploymentPostprocessing = 0;
			shellPath = /bin/sh;
			shellScript = "diff \"${PODS_PODFILE_DIR_PATH}/Podfile.lock\" \"${PODS_ROOT}/Manifest.lock\" > /dev/null\nif [ $? != 0 ] ; then\n    # print error to STDERR\n    echo \"error: The sandbox is not in sync with the Podfile.lock. Run 'pod install' or update your CocoaPods installation.\" >&2\n    exit 1\nfi\n# This output is used by Xcode 'outputs' to avoid re-running this script phase.\necho \"SUCCESS\" > \"${SCRIPT_OUTPUT_FILE_0}\"\n";
			showEnvVarsInLog = 0;
		};
		B55D4C1320B612FE00D7A50F /* ShellScript */ = {
			isa = PBXShellScriptBuildPhase;
			buildActionMask = 2147483647;
			files = (
			);
			inputPaths = (
				"$(SRCROOT)/Credentials/replace_secrets.rb",
				"$(SRCROOT)/Credentials/ApiCredentials.tpl",
				"$(SRCROOT)/Credentials/InfoPlist.tpl",
				"~/.mobile-secrets/iOS/WCiOS/woo_app_credentials.json",
				"$(SRCROOT)/Credentials/Templates/APICredentials-Template.swift",
				"$(SRCROOT)/Credentials/Templates/InfoPlist-Template.h",
			);
			outputPaths = (
				"$(SRCROOT)/DerivedSources/ApiCredentials.swift",
				"$(SRCROOT)/DerivedSources/InfoPlist.h",
			);
			runOnlyForDeploymentPostprocessing = 0;
			shellPath = /bin/sh;
			shellScript = "$SRCROOT/../Scripts/build-phases/generate-credentials.sh\n";
		};
		B7A94351C1ADC31EA528B895 /* [CP] Embed Pods Frameworks */ = {
			isa = PBXShellScriptBuildPhase;
			buildActionMask = 2147483647;
			files = (
			);
			inputPaths = (
				"${PODS_ROOT}/Target Support Files/Pods-WooCommerce/Pods-WooCommerce-frameworks.sh",
				"${BUILT_PRODUCTS_DIR}/Alamofire/Alamofire.framework",
				"${BUILT_PRODUCTS_DIR}/CocoaLumberjack/CocoaLumberjack.framework",
				"${BUILT_PRODUCTS_DIR}/Sentry/Sentry.framework",
				"${PODS_ROOT}/ZendeskSDK/ZendeskSDK/5.0.1/ZendeskCoreSDK.framework",
				"${PODS_ROOT}/ZendeskSDK/ZendeskSDK/5.0.1/ZendeskProviderSDK.framework",
				"${PODS_ROOT}/ZendeskSDK/ZendeskSDK/5.0.1/ZendeskSDK.framework",
				"${PODS_ROOT}/ZendeskSDK/ZendeskSDK/5.0.1/CommonUISDK.framework",
			);
			name = "[CP] Embed Pods Frameworks";
			outputPaths = (
				"${TARGET_BUILD_DIR}/${FRAMEWORKS_FOLDER_PATH}/Alamofire.framework",
				"${TARGET_BUILD_DIR}/${FRAMEWORKS_FOLDER_PATH}/CocoaLumberjack.framework",
				"${TARGET_BUILD_DIR}/${FRAMEWORKS_FOLDER_PATH}/Sentry.framework",
				"${TARGET_BUILD_DIR}/${FRAMEWORKS_FOLDER_PATH}/ZendeskCoreSDK.framework",
				"${TARGET_BUILD_DIR}/${FRAMEWORKS_FOLDER_PATH}/ZendeskProviderSDK.framework",
				"${TARGET_BUILD_DIR}/${FRAMEWORKS_FOLDER_PATH}/ZendeskSDK.framework",
				"${TARGET_BUILD_DIR}/${FRAMEWORKS_FOLDER_PATH}/CommonUISDK.framework",
			);
			runOnlyForDeploymentPostprocessing = 0;
			shellPath = /bin/sh;
			shellScript = "\"${PODS_ROOT}/Target Support Files/Pods-WooCommerce/Pods-WooCommerce-frameworks.sh\"\n";
			showEnvVarsInLog = 0;
		};
		CE1445302188ED0300A991D8 /* Zendesk Strip Frameworks */ = {
			isa = PBXShellScriptBuildPhase;
			buildActionMask = 2147483647;
			files = (
			);
			inputPaths = (
			);
			name = "Zendesk Strip Frameworks";
			outputPaths = (
			);
			runOnlyForDeploymentPostprocessing = 0;
			shellPath = /bin/sh;
			shellScript = "# Per Zendesk documentation (https://developer.zendesk.com/embeddables/docs/ios_support_sdk/sdk_add#adding-the-sdk-with-cocoapods):\n# This script should be the last step in your projects \"Build Phases\".\n# This step is required to work around an App store submission bug when archiving universal binaries.\n\nbash \"${BUILT_PRODUCTS_DIR}/${FRAMEWORKS_FOLDER_PATH}/ZendeskCoreSDK.framework/strip-frameworks.sh\"\n";
		};
		E8FC62641D61F33F705BC760 /* [CP] Check Pods Manifest.lock */ = {
			isa = PBXShellScriptBuildPhase;
			buildActionMask = 2147483647;
			files = (
			);
			inputPaths = (
				"${PODS_PODFILE_DIR_PATH}/Podfile.lock",
				"${PODS_ROOT}/Manifest.lock",
			);
			name = "[CP] Check Pods Manifest.lock";
			outputPaths = (
				"$(DERIVED_FILE_DIR)/Pods-WooCommerceTests-checkManifestLockResult.txt",
			);
			runOnlyForDeploymentPostprocessing = 0;
			shellPath = /bin/sh;
			shellScript = "diff \"${PODS_PODFILE_DIR_PATH}/Podfile.lock\" \"${PODS_ROOT}/Manifest.lock\" > /dev/null\nif [ $? != 0 ] ; then\n    # print error to STDERR\n    echo \"error: The sandbox is not in sync with the Podfile.lock. Run 'pod install' or update your CocoaPods installation.\" >&2\n    exit 1\nfi\n# This output is used by Xcode 'outputs' to avoid re-running this script phase.\necho \"SUCCESS\" > \"${SCRIPT_OUTPUT_FILE_0}\"\n";
			showEnvVarsInLog = 0;
		};
/* End PBXShellScriptBuildPhase section */

/* Begin PBXSourcesBuildPhase section */
		B56DB3C22049BFAA00D4AA8E /* Sources */ = {
			isa = PBXSourcesBuildPhase;
			buildActionMask = 2147483647;
			files = (
				B5F571A421BEC90D0010D1B8 /* NoteDetailsHeaderPlainTableViewCell.swift in Sources */,
				D817585E22BB5E8700289CFE /* OrderEmailComposer.swift in Sources */,
				CE85535D209B5BB700938BDC /* OrderDetailsViewModel.swift in Sources */,
				CE21B3E020FFC59700A259D5 /* ProductDetailsTableViewCell.swift in Sources */,
				B509FED121C041DF000076A9 /* Locale+Woo.swift in Sources */,
				B5DB01B52114AB2D00A4F797 /* CrashLogging.swift in Sources */,
				0260F40123224E8100EDA10A /* ProductsViewController.swift in Sources */,
				02D45647231CB1FB008CF0A9 /* UIImage+Dot.swift in Sources */,
				7459A6C621B0680300F83A78 /* RequirementsChecker.swift in Sources */,
				CE1D5A55228A0AD200DF3715 /* TwoColumnTableViewCell.swift in Sources */,
				74460D4222289C7A00D7316A /* StorePickerCoordinator.swift in Sources */,
				CE15524A21FFB10100EAA690 /* ApplicationLogViewController.swift in Sources */,
				B59D49CD219B587E006BF0AD /* UILabel+OrderStatus.swift in Sources */,
				CE32B11A20BF8E32006FBCF4 /* UIButton+Helpers.swift in Sources */,
				CE0F17D222A8308900964A63 /* FancyAlertController+PurchaseNote.swift in Sources */,
				B59D1EEA2190AE96009D1978 /* StorageNote+Woo.swift in Sources */,
				0285BF7022FBD91C003A2525 /* TopPerformersSectionHeaderView.swift in Sources */,
				D8736B5322EF4F5900A14A29 /* NotificationsBadgeController.swift in Sources */,
				B541B220218A007C008FE7C1 /* NSMutableParagraphStyle+Helpers.swift in Sources */,
				45AE582C230D9D35001901E3 /* OrderNoteHeaderTableViewCell.swift in Sources */,
				CE583A0B2107937F00D73C1C /* TextViewTableViewCell.swift in Sources */,
				D849A1422320DE20006CB84F /* NotificationDetailsViewController.swift in Sources */,
				B557652B20F681E800185843 /* StoreTableViewCell.swift in Sources */,
				D8C11A4E22DD235F00D4A88D /* OrderDetailsResultsControllers.swift in Sources */,
				D8C251D9230D256F00F49782 /* NoticePresenter.swift in Sources */,
				74460D4022289B7600D7316A /* Coordinator.swift in Sources */,
				B57C743D20F5493300EEFC87 /* AccountHeaderView.swift in Sources */,
				D8C251D2230CA90200F49782 /* StoresManager.swift in Sources */,
				B50911312049E27A007D25DC /* OrdersViewController.swift in Sources */,
				B5A8F8AD20B88D9900D211DE /* LoginPrologueViewController.swift in Sources */,
				B5D1AFC620BC7B7300DB0E8C /* StorePickerViewController.swift in Sources */,
				0240B3AC230A910C000A866C /* StoreStatsV4ChartAxisHelper.swift in Sources */,
				74D0A5302139CF1300E2919F /* String+Helpers.swift in Sources */,
				7435E58E21C0151B00216F0F /* OrderNote+Woo.swift in Sources */,
				D843D5CB22437E59001BFA55 /* TitleAndEditableValueTableViewCell.swift in Sources */,
				B5A8F8A920B84D3F00D211DE /* ApiCredentials.swift in Sources */,
				B5DBF3C520E148E000B53AED /* DeauthenticatedState.swift in Sources */,
				02E4FD7A230688BA0049610C /* OrderStatsV4Interval+Chart.swift in Sources */,
				748C7782211E294000814F2C /* Double+Woo.swift in Sources */,
				D817586222BB64C300289CFE /* OrderDetailsNotices.swift in Sources */,
				0282DD94233C9465006A5FDB /* SearchUICommand.swift in Sources */,
				028BAC4722F3B550008BB4AF /* StatsTimeRangeV4+UI.swift in Sources */,
				B5AA7B3F20ED81C2004DA14F /* UserDefaults+Woo.swift in Sources */,
				0274C25423162FB200EF1E40 /* DashboardTopBannerFactory.swift in Sources */,
				B58B4AB22108F01700076FDD /* NoticeView.swift in Sources */,
				B59D1EE321907C7B009D1978 /* NSAttributedString+Helpers.swift in Sources */,
				74B5713621CD7604008F9B8E /* SharingHelper.swift in Sources */,
				D8149F532251CFE60006A245 /* EditableOrderTrackingTableViewCell.swift in Sources */,
				028BAC4222F30B05008BB4AF /* StoreStatsV4PeriodViewController.swift in Sources */,
				740987B321B87760000E4C80 /* FancyAnimatedButton+Woo.swift in Sources */,
				B511ED27218A660E005787DC /* StringDescriptor.swift in Sources */,
				B5F355EF21CD500200A7077A /* SearchViewController.swift in Sources */,
				B55D4C2720B717C000D7A50F /* UserAgent.swift in Sources */,
				D8C2A28823190B2300F503E9 /* StorageProductReview+Woo.swift in Sources */,
				CE1CCB402056F21C000EE3AC /* Style.swift in Sources */,
				D85B8333222FABD1002168F3 /* StatusListTableViewCell.swift in Sources */,
				CE22E3F72170E23C005A6BEF /* PrivacySettingsViewController.swift in Sources */,
				B58B4AB32108F01700076FDD /* DefaultNoticePresenter.swift in Sources */,
				CE21B3D720FE669A00A259D5 /* BasicTableViewCell.swift in Sources */,
				D843D5D92248EE91001BFA55 /* ManualTrackingViewModel.swift in Sources */,
				B57B678A2107546E00AF8905 /* Address+Woo.swift in Sources */,
				747AA0892107CEC60047A89B /* AnalyticsProvider.swift in Sources */,
				B5DBF3CB20E149CC00B53AED /* AuthenticatedState.swift in Sources */,
				B53B3F39219C817800DF1EB6 /* UIStoryboard+Woo.swift in Sources */,
				020F41E823176F8E00776C4D /* TopBannerPresenter.swift in Sources */,
				B57C5C9621B80E5500FF82B2 /* Dictionary+Woo.swift in Sources */,
				CE27257F21925AE8002B22EB /* ValueOneTableViewCell.swift in Sources */,
				B555530F21B57DE700449E71 /* ApplicationAdapter.swift in Sources */,
				029D444E22F141CD00DEFA8A /* DashboardStatsV3ViewController.swift in Sources */,
				747AA08B2107CF8D0047A89B /* TracksProvider.swift in Sources */,
				CE1EC8F120B8A408009762BF /* OrderNoteTableViewCell.swift in Sources */,
				D8C11A5E22E2440400D4A88D /* OrderPaymentDetailsViewModel.swift in Sources */,
				0282DD9A233CA32D006A5FDB /* OrderSearchCellViewModel.swift in Sources */,
				D8D15F83230A17A000D48B3F /* ServiceLocator.swift in Sources */,
				CE583A0421076C0100D73C1C /* NewNoteViewController.swift in Sources */,
				02FE89CB231FB36600E85EF8 /* DefaultFeatureFlagService.swift in Sources */,
				D843D5D322485009001BFA55 /* ShipmentProvidersViewController.swift in Sources */,
				B58B4AC02108FF6100076FDD /* Array+Helpers.swift in Sources */,
				B5A56BF0219F2CE90065A902 /* VerticalButton.swift in Sources */,
				748C7780211E18A600814F2C /* OrderStats+Woo.swift in Sources */,
				D831E2DC230E0558000037D0 /* Authentication.swift in Sources */,
				024A543422BA6F8F00F4F38E /* DeveloperEmailChecker.swift in Sources */,
				D8736B5A22F07D7100A14A29 /* MainTabViewModel.swift in Sources */,
				CE4DA5C621DD755E00074607 /* CurrencyFormatter.swift in Sources */,
				B59C09D92188CBB100AB41D6 /* Array+Notes.swift in Sources */,
				D85136C1231E09C300DD0539 /* ReviewsDataSource.swift in Sources */,
				CE1AFE622200B1BD00432745 /* ApplicationLogDetailViewController.swift in Sources */,
				CE4DDB7B20DD312400D32EC8 /* DateFormatter+Helpers.swift in Sources */,
				B50911322049E27A007D25DC /* SettingsViewController.swift in Sources */,
				B541B226218A412C008FE7C1 /* UIFont+Woo.swift in Sources */,
				B59D1EEC2190B08B009D1978 /* Age.swift in Sources */,
				CE22709B228F362600C0626C /* ProductDetailsViewModel.swift in Sources */,
				CE27257C21924A8C002B22EB /* HelpAndSupportViewController.swift in Sources */,
				B57C744720F55BC800EEFC87 /* UIView+Helpers.swift in Sources */,
				B5A82EE221025C450053ADC8 /* FulfillViewController.swift in Sources */,
				B55D4C0620B6027200D7A50F /* AuthenticationManager.swift in Sources */,
				B57C5C9221B80E3C00FF82B2 /* APNSDevice+Woo.swift in Sources */,
				020F41E523163C0100776C4D /* TopBannerViewModel.swift in Sources */,
				B541B2172189EED4008FE7C1 /* NSMutableAttributedString+Helpers.swift in Sources */,
				B586906621A5F4B1001F1EFC /* UINavigationController+Woo.swift in Sources */,
				CE227097228F152400C0626C /* WooBasicTableViewCell.swift in Sources */,
				B5FD111621D3F13700560344 /* BordersView.swift in Sources */,
				D8736B7522F1FE1600A14A29 /* BadgeLabel.swift in Sources */,
				B5F8B7E02194759100DAB7E2 /* ReviewDetailsViewController.swift in Sources */,
				02E4FD7C2306A04C0049610C /* StatsTimeRangeBarView.swift in Sources */,
				CE85FD5A20F7A7640080B73E /* TableFooterView.swift in Sources */,
				74334F36214AB130006D6AC5 /* ProductTableViewCell.swift in Sources */,
				B560D6862195BCA90027BB7E /* NoteDetailsHeaderTableViewCell.swift in Sources */,
				D82DFB4A225F22D400EFE2CB /* UISearchBar+Appearance.swift in Sources */,
				7441E1D221503F77004E6ECE /* IntrinsicTableView.swift in Sources */,
				B517EA1D218B41F200730EC4 /* String+Woo.swift in Sources */,
				D83F5933225B2EB900626E75 /* ManualTrackingViewController.swift in Sources */,
				B57C744A20F5649300EEFC87 /* EmptyStoresTableViewCell.swift in Sources */,
				B56DB3CA2049BFAA00D4AA8E /* AppDelegate.swift in Sources */,
				B5A82EE7210263460053ADC8 /* UIViewController+Helpers.swift in Sources */,
				CE1F512B206985DF00C6C810 /* PaddedLabel.swift in Sources */,
				7421344A210A323C00C13890 /* WooAnalyticsStat.swift in Sources */,
				02404ED82314BF8A00FF1170 /* StatsV3ToV4BannerActionHandler.swift in Sources */,
				B5D6DC54214802740003E48A /* SyncCoordinator.swift in Sources */,
				B57C5C9421B80E4700FF82B2 /* Data+Woo.swift in Sources */,
				CE22E3FB21714776005A6BEF /* TopLeftImageTableViewCell.swift in Sources */,
				B554E17B2152F27200F31188 /* UILabel+Appearance.swift in Sources */,
				7441EBC9226A71AA008BF83D /* TitleBodyTableViewCell.swift in Sources */,
				B541B21C2189F3D8008FE7C1 /* StringStyles.swift in Sources */,
				B58B4AB82108F14700076FDD /* NoticeNotificationInfo.swift in Sources */,
				CE24BCD8212F25D4001CD12E /* StorageOrder+Woo.swift in Sources */,
				D8C2A28623189C6300F503E9 /* ReviewsViewController.swift in Sources */,
				02820F3422C257B700DE0D37 /* UITableView+FooterHelpers.swift in Sources */,
				D8C2A291231BD0FD00F503E9 /* DefaultReviewsDataSource.swift in Sources */,
				CE855366209BA6A700938BDC /* CustomerInfoTableViewCell.swift in Sources */,
				D8C251DB230D288A00F49782 /* PushNotesManager.swift in Sources */,
				748D34E12148291E00E21A2F /* TopPerformerDataViewController.swift in Sources */,
				B5A8532220BDBFAF00FAAB4D /* CircularImageView.swift in Sources */,
				CE1F51252064179A00C6C810 /* UILabel+Helpers.swift in Sources */,
				B5A56BF3219F46470065A902 /* UIButton+Animations.swift in Sources */,
				B54FBE552111F70700390F57 /* ResultsController+UIKit.swift in Sources */,
				CE2409F1215D12D30091F887 /* WooNavigationController.swift in Sources */,
				74F9E9CE214C036400A3F2D2 /* NoPeriodDataTableViewCell.swift in Sources */,
				B50911302049E27A007D25DC /* DashboardViewController.swift in Sources */,
				933A27372222354600C2143A /* Logging.swift in Sources */,
				D85136BE231E064700DD0539 /* NoteTableViewCell.swift in Sources */,
				B5D1AFB820BC510200DB0E8C /* UIImage+Woo.swift in Sources */,
				B5980A6121AC878900EBF596 /* UIDevice+Woo.swift in Sources */,
				D8736B5722EF53A100A14A29 /* OrdersBadgeController.swift in Sources */,
				02404EDC2314CD3600FF1170 /* StatsV4ToV3BannerActionHandler.swift in Sources */,
				B517EA18218B232700730EC4 /* StringFormatter+Notes.swift in Sources */,
				CE583A072107849F00D73C1C /* SwitchTableViewCell.swift in Sources */,
				D8149F562251EE300006A245 /* UITextField+Helpers.swift in Sources */,
				D831E2E0230E0BA7000037D0 /* Logs.swift in Sources */,
				02B296A722FA6DB500FD7A4C /* Date+StartAndEnd.swift in Sources */,
				D81D9228222E7F0800FFA585 /* OrderStatusListViewController.swift in Sources */,
				CEE006082077D14C0079161F /* OrderDetailsViewController.swift in Sources */,
				B58B4AB62108F11C00076FDD /* Notice.swift in Sources */,
				CE1EC8C520B46819009762BF /* PaymentTableViewCell.swift in Sources */,
				D85136BB231E05CF00DD0539 /* NotificationsViewController.swift in Sources */,
				CE4296B920A5E9E400B2AFBD /* CNContact+Helpers.swift in Sources */,
				02404EDA2314C36300FF1170 /* StatsVersionStateCoordinator.swift in Sources */,
				CEE006052077D1280079161F /* SummaryTableViewCell.swift in Sources */,
				74A33D8021C3F234009E25DE /* LicensesViewController.swift in Sources */,
				CE1F51272064345B00C6C810 /* UIColor+Helpers.swift in Sources */,
				934CB123224EAB150005CCB9 /* main.swift in Sources */,
				45C8B2582313FA570002FA77 /* CustomerNoteTableViewCell.swift in Sources */,
				7493BB8E2149852A003071A9 /* TopPerformersHeaderView.swift in Sources */,
				CE1EC8CA20B479F1009762BF /* TwoColumnLabelView.swift in Sources */,
				D83C12A022250BF0004CA04C /* OrderTrackingTableViewCell.swift in Sources */,
				CE21B3DD20FF9BC200A259D5 /* ProductListViewController.swift in Sources */,
				D83F5930225B269C00626E75 /* DatePickerTableViewCell.swift in Sources */,
				0272C00322EE9C3200D7CA2C /* AsyncDictionary.swift in Sources */,
				028BAC3D22F2DECE008BB4AF /* StoreStatsAndTopPerformersViewController.swift in Sources */,
				B59D1EDF219072CC009D1978 /* ProductReviewTableViewCell.swift in Sources */,
				020DD48A23229495005822B1 /* ProductsTabProductTableViewCell.swift in Sources */,
				74AAF6A5212A04A900C612B0 /* ChartMarker.swift in Sources */,
				CE32B11520BF8779006FBCF4 /* FulfillButtonTableViewCell.swift in Sources */,
				020DD48F232392C9005822B1 /* UIViewController+AppReview.swift in Sources */,
				CE263DE8206ACE3E0015A693 /* MainTabBarController.swift in Sources */,
				CE14452E2188C11700A991D8 /* ZendeskManager.swift in Sources */,
				B5BE75DB213F1D1E00909A14 /* OverlayMessageView.swift in Sources */,
				02D4564C231D05E2008CF0A9 /* BetaFeaturesViewController.swift in Sources */,
				CE37C04422984E81008DCB39 /* PickListTableViewCell.swift in Sources */,
				020DD48D2322A617005822B1 /* ProductsTabProductViewModel.swift in Sources */,
				B5A56BF5219F5AB20065A902 /* NSNotificationName+Woo.swift in Sources */,
				B555530D21B57DC300449E71 /* UserNotificationsCenterAdapter.swift in Sources */,
				45C8B2662316AB460002FA77 /* BillingAddressTableViewCell.swift in Sources */,
				B541B2152189EEA1008FE7C1 /* Scanner+Helpers.swift in Sources */,
				743EDD9F214B05350039071B /* TopEarnerStatsItem+Woo.swift in Sources */,
				B5BBD6DE21B1703700E3207E /* PushNotificationsManager.swift in Sources */,
				CE1EC8EC20B8A3FF009762BF /* LeftImageTableViewCell.swift in Sources */,
				CE16177A21B7192A00B82A47 /* AuthenticationConstants.swift in Sources */,
				B5C3876421C41B9F006CE970 /* UIApplication+Woo.swift in Sources */,
				D85136B9231CED5800DD0539 /* ReviewAge.swift in Sources */,
				028BAC4022F2EFA5008BB4AF /* StoreStatsAndTopPerformersPeriodViewController.swift in Sources */,
				74EC34A8225FE69C004BBC2E /* ProductDetailsViewController.swift in Sources */,
				B554E1792152F20000F31188 /* UINavigationBar+Appearance.swift in Sources */,
				B55401692170D5E10067DC90 /* ChartPlaceholderView.swift in Sources */,
				02E4FD7E2306A8180049610C /* StatsTimeRangeBarViewModel.swift in Sources */,
				B5290ED9219B3FA900A6AF7F /* Date+Woo.swift in Sources */,
				B57C744520F55BA600EEFC87 /* NSObject+Helpers.swift in Sources */,
				D817586022BB614A00289CFE /* OrderMessageComposer.swift in Sources */,
				CEEC9B6421E7AB850055EEF0 /* AppRatingManager.swift in Sources */,
				B5F04D952194F2A300501EE1 /* NoteDetailsRow.swift in Sources */,
				020F41E623163C0100776C4D /* TopBannerView.swift in Sources */,
				B57C744E20F56E3800EEFC87 /* UITableViewCell+Helpers.swift in Sources */,
				CEEC9B5C21E79B3E0055EEF0 /* FeatureFlag.swift in Sources */,
				74036CC0211B882100E462C2 /* PeriodDataViewController.swift in Sources */,
				740382DB2267D94100A627F4 /* LargeImageTableViewCell.swift in Sources */,
				CE22709F2293052700C0626C /* WebviewHelper.swift in Sources */,
				744F00D221B582A9007EFA93 /* StarRatingView.swift in Sources */,
				0282DD96233C960C006A5FDB /* SearchResultCell.swift in Sources */,
				74AFF2EA211B9B1B0038153A /* StoreStatsViewController.swift in Sources */,
				029D444922F13F8A00DEFA8A /* DashboardUIFactory.swift in Sources */,
				D8C2A28F231BD00500F503E9 /* ReviewsViewModel.swift in Sources */,
				D81F2D37225F0D160084BF9C /* EmptyListMessageWithActionView.swift in Sources */,
				B55BC1F121A878A30011A0C0 /* String+HTML.swift in Sources */,
				B56C721221B5B44000E5E85B /* PushNotificationsConfiguration.swift in Sources */,
				CE021535215BE3AB00C19555 /* LoginNavigationController+Woo.swift in Sources */,
				D8C2A28B231931D100F503E9 /* ReviewViewModel.swift in Sources */,
				B541B223218A29A6008FE7C1 /* NSParagraphStyle+Woo.swift in Sources */,
				B50BB4162141828F00AF0F3C /* FooterSpinnerView.swift in Sources */,
				02FE89C9231FB31400E85EF8 /* FeatureFlagService.swift in Sources */,
				B5980A6321AC879F00EBF596 /* Bundle+Woo.swift in Sources */,
				B59D1EE5219080B4009D1978 /* Note+Woo.swift in Sources */,
				CE4DA5CA21DEA78E00074607 /* NSDecimalNumber+Helpers.swift in Sources */,
				020DD49123239DD6005822B1 /* ProductsViewControllerStateCoordinator.swift in Sources */,
				CE32B10D20BEDE1C006FBCF4 /* TwoColumnSectionHeaderView.swift in Sources */,
				D8D15F85230A18AB00D48B3F /* Analytics.swift in Sources */,
				B57B678E21078C5400AF8905 /* OrderItemViewModel.swift in Sources */,
				D8C62471227AE0030011A7D6 /* SiteCountry.swift in Sources */,
				B582F95920FFCEAA0060934A /* UITableViewHeaderFooterView+Helpers.swift in Sources */,
				CE0F17CF22A8105800964A63 /* ReadMoreTableViewCell.swift in Sources */,
				B5D1AFBA20BC515600DB0E8C /* UIColor+Woo.swift in Sources */,
				CEEC9B5E21E79C330055EEF0 /* BuildConfiguration.swift in Sources */,
				D843D5D722485B19001BFA55 /* ShippingProvidersViewModel.swift in Sources */,
				CE1CCB4B20570B1F000EE3AC /* OrderTableViewCell.swift in Sources */,
				748AD087219F481B00023535 /* UIView+Animation.swift in Sources */,
				748D34DF214828DD00E21A2F /* TopPerformersViewController.swift in Sources */,
				B509FED321C05121000076A9 /* SupportManagerAdapter.swift in Sources */,
				B5AA7B3D20ED5D15004DA14F /* SessionManager.swift in Sources */,
				74C6FEA521C2F1FA009286B6 /* AboutViewController.swift in Sources */,
				B53B3F37219C75AC00DF1EB6 /* OrderLoaderViewController.swift in Sources */,
				CE1D5A59228A1C2C00DF3715 /* ProductReviewsTableViewCell.swift in Sources */,
				CE24BCCF212DE8A6001CD12E /* HeadlineLabelTableViewCell.swift in Sources */,
				B53B898D20D462A000EDB467 /* DefaultStoresManager.swift in Sources */,
				B5D1AFC020BC67C200DB0E8C /* WooConstants.swift in Sources */,
				45C8B26123155CBC0002FA77 /* BillingInformationViewController.swift in Sources */,
				93FA787421CD7E9E00B663E5 /* CurrencySettings.swift in Sources */,
				74EC34A5225FE21F004BBC2E /* ProductLoaderViewController.swift in Sources */,
				B560D68C2195BD1E0027BB7E /* NoteDetailsCommentTableViewCell.swift in Sources */,
				743E272021AEF20100D6DC82 /* FancyAlertViewController+Upgrade.swift in Sources */,
				CEA16F3A20FD0C8C0061B4E1 /* WooAnalytics.swift in Sources */,
				0282DD98233CA093006A5FDB /* OrderSearchUICommand.swift in Sources */,
				B541B21A2189F3A2008FE7C1 /* StringFormatter.swift in Sources */,
				D817586422BDD81600289CFE /* OrderDetailsDataSource.swift in Sources */,
				CE1F512920697F0100C6C810 /* UIFont+Helpers.swift in Sources */,
			);
			runOnlyForDeploymentPostprocessing = 0;
		};
		B56DB3D92049BFAA00D4AA8E /* Sources */ = {
			isa = PBXSourcesBuildPhase;
			buildActionMask = 2147483647;
			files = (
				45C8B2692316B2440002FA77 /* BillingAddressTableViewCellTests.swift in Sources */,
				02FE89C7231FAA4100E85EF8 /* MainTabBarControllerTests+ProductListFeatureFlag.swift in Sources */,
				B57C5C9F21B80E8300FF82B2 /* SampleError.swift in Sources */,
				02404EE42315151400FF1170 /* MockupStatsVersionStoresManager.swift in Sources */,
				B53B898920D450AF00EDB467 /* SessionManagerTests.swift in Sources */,
				7435E59021C0162C00216F0F /* OrderNoteWooTests.swift in Sources */,
				45C8B25D231529410002FA77 /* CustomerInfoTableViewCellTests.swift in Sources */,
				D85B8336222FCDA1002168F3 /* StatusListTableViewCellTests.swift in Sources */,
				B555531321B57E8800449E71 /* MockupUserNotificationsCenterAdapter.swift in Sources */,
				D8C11A6022E2479800D4A88D /* OrderPaymentDetailsViewModelTests.swift in Sources */,
				D83F593D225B4B5000626E75 /* ManualTrackingViewControllerTests.swift in Sources */,
				CEEC9B6621E7C5200055EEF0 /* AppRatingManagerTests.swift in Sources */,
				02BA23C022EE9DAF009539E7 /* AsyncDictionaryTests.swift in Sources */,
				B555531121B57E6F00449E71 /* MockupApplicationAdapter.swift in Sources */,
				CE4DA5C821DD759400074607 /* CurrencyFormatterTests.swift in Sources */,
				B57C745120F56EE900EEFC87 /* UITableViewCellHelpersTests.swift in Sources */,
				D85136C9231E12B600DD0539 /* ReviewViewModelTests.swift in Sources */,
				B53A569D21123EEB000776C9 /* MockupStorage.swift in Sources */,
				B57C5C9E21B80E8300FF82B2 /* SessionManager+Internal.swift in Sources */,
				B55BC1F321A8790F0011A0C0 /* StringHTMLTests.swift in Sources */,
				D85B833F2230F268002168F3 /* SummaryTableViewCellTests.swift in Sources */,
				45C8B25B231521510002FA77 /* CustomerNoteTableViewCellTests.swift in Sources */,
				B5980A6721AC91AA00EBF596 /* BundleWooTests.swift in Sources */,
				D88D5A3D230B5E85007B6E01 /* ServiceLocatorTests.swift in Sources */,
				CEEC9B6021E79CAA0055EEF0 /* FeatureFlagTests.swift in Sources */,
				D82DFB4C225F303200EFE2CB /* EmptyListMessageWithActionTests.swift in Sources */,
				B53A569B21123E8E000776C9 /* MockupTableView.swift in Sources */,
				B509FED521C052D1000076A9 /* MockupSupportManager.swift in Sources */,
				02691782232605B9002AFC20 /* ProductsViewControllerStateCoordinatorTests.swift in Sources */,
				B5980A6521AC905C00EBF596 /* UIDeviceWooTests.swift in Sources */,
				746791632108D7C0007CF1DC /* WooAnalyticsTests.swift in Sources */,
				74F3015A2200EC0800931B9E /* NSDecimalNumberWooTests.swift in Sources */,
				D85136CD231E15B800DD0539 /* MockReviews.swift in Sources */,
				D8053BCE231F98DA00CE60C2 /* ReviewAgeTests.swift in Sources */,
				02404EE02314FE5900FF1170 /* DashboardUIFactoryTests.swift in Sources */,
				D8F82AC522AF903700B67E4B /* IconsTests.swift in Sources */,
				B517EA1A218B2D2600730EC4 /* StringFormatterTests.swift in Sources */,
				746FC23D2200A62B00C3096C /* DateWooTests.swift in Sources */,
				024A543622BA84DB00F4F38E /* DeveloperEmailCheckerTests.swift in Sources */,
				B541B2132189E7FD008FE7C1 /* ScannerWooTests.swift in Sources */,
				B57C5C9A21B80E7100FF82B2 /* DataWooTests.swift in Sources */,
				B53A56A42112483E000776C9 /* Constants.swift in Sources */,
				D89E0C31226EFB0900DF9DE6 /* EditableOrderTrackingTableViewCellTests.swift in Sources */,
				02B296A922FA6E0000FD7A4C /* DateStartAndEndTests.swift in Sources */,
				02404EE2231501E000FF1170 /* StatsVersionStateCoordinatorTests.swift in Sources */,
				D83F5939225B424B00626E75 /* AddManualTrackingViewModelTests.swift in Sources */,
				0257285C230ACC7E00A288C4 /* StoreStatsV4ChartAxisHelperTests.swift in Sources */,
				D83F5937225B402E00626E75 /* EditableValueOneTableViewCellTests.swift in Sources */,
				9379E1A6225537D0006A6BE4 /* TestingAppDelegate.swift in Sources */,
				B56C721421B5BBC000E5E85B /* MockupStoresManager.swift in Sources */,
				D8AB131E225DC25F002BB5D1 /* MockOrders.swift in Sources */,
				D85136D5231E40B500DD0539 /* ProductReviewTableViewCellTests.swift in Sources */,
				02691780232600A6002AFC20 /* ProductsTabProductViewModelTests.swift in Sources */,
				B5C6CE612190D28E00515926 /* NSAttributedStringHelperTests.swift in Sources */,
				CE50345A21B1F8F7007573C6 /* ZendeskManagerTests.swift in Sources */,
				D83F5935225B3CDD00626E75 /* DatePickerTableViewCellTests.swift in Sources */,
				93FA787221CD2A1A00B663E5 /* CurrencySettingsTests.swift in Sources */,
				748C7784211E2D8400814F2C /* DoubleWooTests.swift in Sources */,
				B5718D6521B56B400026C9F0 /* PushNotificationsManagerTests.swift in Sources */,
				B53A56A22112470C000776C9 /* MockupStorage+Sample.swift in Sources */,
				D8A8C4F32268288F001C72BF /* AddManualCustomTrackingViewModelTests.swift in Sources */,
				B5F571AB21BEECB60010D1B8 /* NoteWooTests.swift in Sources */,
				B56BBD16214820A70053A32D /* SyncCoordinatorTests.swift in Sources */,
				D8C11A6222E24C4A00D4A88D /* PaymentTableViewCellTests.swift in Sources */,
				B5DBF3C320E1484400B53AED /* StoresManagerTests.swift in Sources */,
				D88D5A3B230B5D63007B6E01 /* MockupAnalyticsProvider.swift in Sources */,
				B53A569721123D3B000776C9 /* ResultsControllerUIKitTests.swift in Sources */,
				B57C5C9921B80E7100FF82B2 /* DictionaryWooTests.swift in Sources */,
				D816DDBC22265DA300903E59 /* OrderTrackingTableViewCellTests.swift in Sources */,
				D85136DD231E613900DD0539 /* ReviewsViewModelTests.swift in Sources */,
				D85B833D2230DC9D002168F3 /* StringWooTests.swift in Sources */,
				D8736B5122EB69E300A14A29 /* OrderDetailsViewModelTests.swift in Sources */,
				02E4FD812306AA890049610C /* StatsTimeRangeBarViewModelTests.swift in Sources */,
			);
			runOnlyForDeploymentPostprocessing = 0;
		};
/* End PBXSourcesBuildPhase section */

/* Begin PBXTargetDependency section */
		B55D4C1520B6131400D7A50F /* PBXTargetDependency */ = {
			isa = PBXTargetDependency;
			target = B55D4C0F20B612F300D7A50F /* GenerateCredentials */;
			targetProxy = B55D4C1420B6131400D7A50F /* PBXContainerItemProxy */;
		};
		B56DB3DF2049BFAA00D4AA8E /* PBXTargetDependency */ = {
			isa = PBXTargetDependency;
			target = B56DB3C52049BFAA00D4AA8E /* WooCommerce */;
			targetProxy = B56DB3DE2049BFAA00D4AA8E /* PBXContainerItemProxy */;
		};
/* End PBXTargetDependency section */

/* Begin PBXVariantGroup section */
		B56DB3CD2049BFAA00D4AA8E /* Main.storyboard */ = {
			isa = PBXVariantGroup;
			children = (
				B56DB3CE2049BFAA00D4AA8E /* Base */,
			);
			name = Main.storyboard;
			sourceTree = "<group>";
		};
		B56DB3D52049BFAA00D4AA8E /* LaunchScreen.storyboard */ = {
			isa = PBXVariantGroup;
			children = (
				B56DB3D62049BFAA00D4AA8E /* Base */,
			);
			name = LaunchScreen.storyboard;
			sourceTree = "<group>";
		};
		B573B19D219DC2690081C78C /* Localizable.strings */ = {
			isa = PBXVariantGroup;
			children = (
				B573B19E219DC2690081C78C /* en */,
				B573B19F219DC2690081C78C /* es */,
				B573B1A1219DC28E0081C78C /* de */,
				B573B1A2219DC2950081C78C /* ar */,
				B573B1A3219DC2A20081C78C /* fr */,
				B573B1A4219DC2A20081C78C /* he */,
				B573B1A5219DC2A20081C78C /* id */,
				B573B1A6219DC2B20081C78C /* nl */,
				B573B1A7219DC2B30081C78C /* sv */,
				B573B1A8219DC2B30081C78C /* ja */,
				B573B1A9219DC2B30081C78C /* pt-BR */,
				B573B1AA219DC2B30081C78C /* ko */,
				B573B1AB219DC2B40081C78C /* ru */,
				B573B1AC219DC2B40081C78C /* tr */,
				B573B1AD219DC2B40081C78C /* it */,
				B573B1AE219DC2BC0081C78C /* zh-Hans */,
				B573B1AF219DC2BD0081C78C /* zh-Hant */,
			);
			name = Localizable.strings;
			sourceTree = "<group>";
		};
/* End PBXVariantGroup section */

/* Begin XCBuildConfiguration section */
		B55D4C1120B612F300D7A50F /* Debug */ = {
			isa = XCBuildConfiguration;
			buildSettings = {
				CODE_SIGN_STYLE = Automatic;
				INFOPLIST_PREFIX_HEADER = InfoPlist.h;
				PRODUCT_NAME = "$(TARGET_NAME)";
				SECRETS_PATH = "$HOME/.mobile-secrets/iOS/WCiOS/woo_app_credentials.json";
				VALID_ARCHS = "$(inherited)";
			};
			name = Debug;
		};
		B55D4C1220B612F300D7A50F /* Release */ = {
			isa = XCBuildConfiguration;
			buildSettings = {
				CODE_SIGN_STYLE = Automatic;
				INFOPLIST_PREFIX_HEADER = InfoPlist.h;
				PRODUCT_NAME = "$(TARGET_NAME)";
				SECRETS_PATH = "$HOME/.mobile-secrets/iOS/WCiOS/woo_app_credentials.json";
				VALID_ARCHS = "$(inherited)";
			};
			name = Release;
		};
		B56DB3E42049BFAA00D4AA8E /* Debug */ = {
			isa = XCBuildConfiguration;
			baseConfigurationReference = 8CA4F6DD220B257000A47B5D /* WooCommerce.debug.xcconfig */;
			buildSettings = {
				ALWAYS_SEARCH_USER_PATHS = NO;
				CLANG_ANALYZER_LOCALIZABILITY_NONLOCALIZED = YES;
				CLANG_ANALYZER_NONNULL = YES;
				CLANG_ANALYZER_NUMBER_OBJECT_CONVERSION = YES_AGGRESSIVE;
				CLANG_CXX_LANGUAGE_STANDARD = "gnu++14";
				CLANG_CXX_LIBRARY = "libc++";
				CLANG_ENABLE_MODULES = YES;
				CLANG_ENABLE_OBJC_ARC = YES;
				CLANG_WARN_BLOCK_CAPTURE_AUTORELEASING = YES;
				CLANG_WARN_BOOL_CONVERSION = YES;
				CLANG_WARN_COMMA = YES;
				CLANG_WARN_CONSTANT_CONVERSION = YES;
				CLANG_WARN_DEPRECATED_OBJC_IMPLEMENTATIONS = YES;
				CLANG_WARN_DIRECT_OBJC_ISA_USAGE = YES_ERROR;
				CLANG_WARN_DOCUMENTATION_COMMENTS = YES;
				CLANG_WARN_EMPTY_BODY = YES;
				CLANG_WARN_ENUM_CONVERSION = YES;
				CLANG_WARN_INFINITE_RECURSION = YES;
				CLANG_WARN_INT_CONVERSION = YES;
				CLANG_WARN_NON_LITERAL_NULL_CONVERSION = YES;
				CLANG_WARN_OBJC_IMPLICIT_RETAIN_SELF = YES;
				CLANG_WARN_OBJC_LITERAL_CONVERSION = YES;
				CLANG_WARN_OBJC_ROOT_CLASS = YES_ERROR;
				CLANG_WARN_RANGE_LOOP_ANALYSIS = YES;
				CLANG_WARN_STRICT_PROTOTYPES = YES;
				CLANG_WARN_SUSPICIOUS_MOVE = YES;
				CLANG_WARN_UNGUARDED_AVAILABILITY = YES_AGGRESSIVE;
				CLANG_WARN_UNREACHABLE_CODE = YES;
				CLANG_WARN__DUPLICATE_METHOD_MATCH = YES;
				CODE_SIGN_IDENTITY = "iPhone Developer";
				COPY_PHASE_STRIP = NO;
				DEBUG_INFORMATION_FORMAT = dwarf;
				ENABLE_STRICT_OBJC_MSGSEND = YES;
				ENABLE_TESTABILITY = YES;
				GCC_C_LANGUAGE_STANDARD = gnu11;
				GCC_DYNAMIC_NO_PIC = NO;
				GCC_NO_COMMON_BLOCKS = YES;
				GCC_OPTIMIZATION_LEVEL = 0;
				GCC_PREPROCESSOR_DEFINITIONS = (
					"DEBUG=1",
					"$(inherited)",
				);
				GCC_WARN_64_TO_32_BIT_CONVERSION = YES;
				GCC_WARN_ABOUT_RETURN_TYPE = YES_ERROR;
				GCC_WARN_UNDECLARED_SELECTOR = YES;
				GCC_WARN_UNINITIALIZED_AUTOS = YES_AGGRESSIVE;
				GCC_WARN_UNUSED_FUNCTION = YES;
				GCC_WARN_UNUSED_VARIABLE = YES;
				IPHONEOS_DEPLOYMENT_TARGET = 12.0;
				MTL_ENABLE_DEBUG_INFO = YES;
				ONLY_ACTIVE_ARCH = YES;
				SDKROOT = iphoneos;
				SWIFT_ACTIVE_COMPILATION_CONDITIONS = DEBUG;
				SWIFT_OBJC_BRIDGING_HEADER = "Classes/System/WooCommerce-Bridging-Header.h";
				SWIFT_OPTIMIZATION_LEVEL = "-Onone";
				VALID_ARCHS = "$(ARCHS_STANDARD_64_BIT)";
			};
			name = Debug;
		};
		B56DB3E52049BFAA00D4AA8E /* Release */ = {
			isa = XCBuildConfiguration;
			baseConfigurationReference = 8CA4F6DE220B257000A47B5D /* WooCommerce.release.xcconfig */;
			buildSettings = {
				ALWAYS_SEARCH_USER_PATHS = NO;
				CLANG_ANALYZER_LOCALIZABILITY_NONLOCALIZED = YES;
				CLANG_ANALYZER_NONNULL = YES;
				CLANG_ANALYZER_NUMBER_OBJECT_CONVERSION = YES_AGGRESSIVE;
				CLANG_CXX_LANGUAGE_STANDARD = "gnu++14";
				CLANG_CXX_LIBRARY = "libc++";
				CLANG_ENABLE_MODULES = YES;
				CLANG_ENABLE_OBJC_ARC = YES;
				CLANG_WARN_BLOCK_CAPTURE_AUTORELEASING = YES;
				CLANG_WARN_BOOL_CONVERSION = YES;
				CLANG_WARN_COMMA = YES;
				CLANG_WARN_CONSTANT_CONVERSION = YES;
				CLANG_WARN_DEPRECATED_OBJC_IMPLEMENTATIONS = YES;
				CLANG_WARN_DIRECT_OBJC_ISA_USAGE = YES_ERROR;
				CLANG_WARN_DOCUMENTATION_COMMENTS = YES;
				CLANG_WARN_EMPTY_BODY = YES;
				CLANG_WARN_ENUM_CONVERSION = YES;
				CLANG_WARN_INFINITE_RECURSION = YES;
				CLANG_WARN_INT_CONVERSION = YES;
				CLANG_WARN_NON_LITERAL_NULL_CONVERSION = YES;
				CLANG_WARN_OBJC_IMPLICIT_RETAIN_SELF = YES;
				CLANG_WARN_OBJC_LITERAL_CONVERSION = YES;
				CLANG_WARN_OBJC_ROOT_CLASS = YES_ERROR;
				CLANG_WARN_RANGE_LOOP_ANALYSIS = YES;
				CLANG_WARN_STRICT_PROTOTYPES = YES;
				CLANG_WARN_SUSPICIOUS_MOVE = YES;
				CLANG_WARN_UNGUARDED_AVAILABILITY = YES_AGGRESSIVE;
				CLANG_WARN_UNREACHABLE_CODE = YES;
				CLANG_WARN__DUPLICATE_METHOD_MATCH = YES;
				CODE_SIGN_IDENTITY = "iPhone Developer";
				COPY_PHASE_STRIP = NO;
				DEBUG_INFORMATION_FORMAT = "dwarf-with-dsym";
				ENABLE_NS_ASSERTIONS = NO;
				ENABLE_STRICT_OBJC_MSGSEND = YES;
				GCC_C_LANGUAGE_STANDARD = gnu11;
				GCC_NO_COMMON_BLOCKS = YES;
				GCC_WARN_64_TO_32_BIT_CONVERSION = YES;
				GCC_WARN_ABOUT_RETURN_TYPE = YES_ERROR;
				GCC_WARN_UNDECLARED_SELECTOR = YES;
				GCC_WARN_UNINITIALIZED_AUTOS = YES_AGGRESSIVE;
				GCC_WARN_UNUSED_FUNCTION = YES;
				GCC_WARN_UNUSED_VARIABLE = YES;
				IPHONEOS_DEPLOYMENT_TARGET = 12.0;
				MTL_ENABLE_DEBUG_INFO = NO;
				SDKROOT = iphoneos;
				SWIFT_OBJC_BRIDGING_HEADER = "Classes/System/WooCommerce-Bridging-Header.h";
				SWIFT_OPTIMIZATION_LEVEL = "-Owholemodule";
				VALIDATE_PRODUCT = YES;
				VALID_ARCHS = "$(ARCHS_STANDARD_64_BIT)";
			};
			name = Release;
		};
		B56DB3E72049BFAA00D4AA8E /* Debug */ = {
			isa = XCBuildConfiguration;
			baseConfigurationReference = 90AC1C0B391E04A837BDC64E /* Pods-WooCommerce.debug.xcconfig */;
			buildSettings = {
				ASSETCATALOG_COMPILER_APPICON_NAME = AppIcon;
				CODE_SIGN_ENTITLEMENTS = "Resources/Woo-Debug.entitlements";
				CODE_SIGN_STYLE = Manual;
				DEVELOPMENT_TEAM = PZYM8XX95Q;
				ENABLE_BITCODE = NO;
				INFOPLIST_FILE = "$(SRCROOT)/Resources/Info.plist";
				INFOPLIST_PREFIX_HEADER = DerivedSources/InfoPlist.h;
				INFOPLIST_PREPROCESS = YES;
				IPHONEOS_DEPLOYMENT_TARGET = 11.0;
				LD_RUNPATH_SEARCH_PATHS = "$(inherited) @executable_path/Frameworks";
				PRODUCT_BUNDLE_IDENTIFIER = com.automattic.woocommerce;
				PRODUCT_NAME = "$(TARGET_NAME)";
				PROVISIONING_PROFILE = "";
				PROVISIONING_PROFILE_SPECIFIER = "WooCommerce Development";
				SECRETS_PATH = "$HOME/.mobile-secrets/iOS/WCiOS/woo_app_credentials.json";
				SWIFT_VERSION = 5.0;
				TARGETED_DEVICE_FAMILY = "1,2";
				USER_HEADER_SEARCH_PATHS = "";
			};
			name = Debug;
		};
		B56DB3E82049BFAA00D4AA8E /* Release */ = {
			isa = XCBuildConfiguration;
			baseConfigurationReference = 33035144757869DE5E4DC88A /* Pods-WooCommerce.release.xcconfig */;
			buildSettings = {
				ASSETCATALOG_COMPILER_APPICON_NAME = AppIcon;
				CODE_SIGN_ENTITLEMENTS = "Resources/Woo-Release.entitlements";
				CODE_SIGN_IDENTITY = "iPhone Distribution";
				CODE_SIGN_STYLE = Manual;
				DEVELOPMENT_TEAM = PZYM8XX95Q;
				ENABLE_BITCODE = NO;
				INFOPLIST_FILE = "$(SRCROOT)/Resources/Info.plist";
				INFOPLIST_PREFIX_HEADER = DerivedSources/InfoPlist.h;
				INFOPLIST_PREPROCESS = YES;
				IPHONEOS_DEPLOYMENT_TARGET = 11.0;
				LD_RUNPATH_SEARCH_PATHS = "$(inherited) @executable_path/Frameworks";
				PRODUCT_BUNDLE_IDENTIFIER = com.automattic.woocommerce;
				PRODUCT_NAME = "$(TARGET_NAME)";
				PROVISIONING_PROFILE_SPECIFIER = "WooCommerce App Store";
				SECRETS_PATH = "$HOME/.mobile-secrets/iOS/WCiOS/woo_app_credentials.json";
				SWIFT_VERSION = 5.0;
				TARGETED_DEVICE_FAMILY = "1,2";
				USER_HEADER_SEARCH_PATHS = "";
			};
			name = Release;
		};
		B56DB3EA2049BFAA00D4AA8E /* Debug */ = {
			isa = XCBuildConfiguration;
			baseConfigurationReference = 9D2992FEF3D1246B8CCC2EBB /* Pods-WooCommerceTests.debug.xcconfig */;
			buildSettings = {
				ALWAYS_EMBED_SWIFT_STANDARD_LIBRARIES = "$(inherited)";
				BUNDLE_LOADER = "$(TEST_HOST)";
				CLANG_ENABLE_MODULES = "$(inherited)";
				CODE_SIGN_STYLE = Automatic;
				DEVELOPMENT_TEAM = PZYM8XX95Q;
				INFOPLIST_FILE = WooCommerceTests/Info.plist;
				LD_RUNPATH_SEARCH_PATHS = "$(inherited) @executable_path/Frameworks @loader_path/Frameworks";
				PRODUCT_BUNDLE_IDENTIFIER = com.woocommerce.WooCommerceTests;
				PRODUCT_NAME = "$(TARGET_NAME)";
				SWIFT_OPTIMIZATION_LEVEL = "-Onone";
				SWIFT_VERSION = 5.0;
				TARGETED_DEVICE_FAMILY = "1,2";
				TEST_HOST = "$(BUILT_PRODUCTS_DIR)/WooCommerce.app/WooCommerce";
				VALID_ARCHS = "$(inherited)";
			};
			name = Debug;
		};
		B56DB3EB2049BFAA00D4AA8E /* Release */ = {
			isa = XCBuildConfiguration;
			baseConfigurationReference = 8A659E65308A3D9DD79A95F9 /* Pods-WooCommerceTests.release.xcconfig */;
			buildSettings = {
				ALWAYS_EMBED_SWIFT_STANDARD_LIBRARIES = "$(inherited)";
				BUNDLE_LOADER = "$(TEST_HOST)";
				CLANG_ENABLE_MODULES = "$(inherited)";
				CODE_SIGN_STYLE = Automatic;
				DEVELOPMENT_TEAM = PZYM8XX95Q;
				INFOPLIST_FILE = WooCommerceTests/Info.plist;
				LD_RUNPATH_SEARCH_PATHS = "$(inherited) @executable_path/Frameworks @loader_path/Frameworks";
				PRODUCT_BUNDLE_IDENTIFIER = com.woocommerce.WooCommerceTests;
				PRODUCT_NAME = "$(TARGET_NAME)";
				SWIFT_VERSION = 5.0;
				TARGETED_DEVICE_FAMILY = "1,2";
				TEST_HOST = "$(BUILT_PRODUCTS_DIR)/WooCommerce.app/WooCommerce";
				VALID_ARCHS = "$(inherited)";
			};
			name = Release;
		};
/* End XCBuildConfiguration section */

/* Begin XCConfigurationList section */
		B55D4C1020B612F300D7A50F /* Build configuration list for PBXAggregateTarget "GenerateCredentials" */ = {
			isa = XCConfigurationList;
			buildConfigurations = (
				B55D4C1120B612F300D7A50F /* Debug */,
				B55D4C1220B612F300D7A50F /* Release */,
			);
			defaultConfigurationIsVisible = 0;
			defaultConfigurationName = Release;
		};
		B56DB3C12049BFAA00D4AA8E /* Build configuration list for PBXProject "WooCommerce" */ = {
			isa = XCConfigurationList;
			buildConfigurations = (
				B56DB3E42049BFAA00D4AA8E /* Debug */,
				B56DB3E52049BFAA00D4AA8E /* Release */,
			);
			defaultConfigurationIsVisible = 0;
			defaultConfigurationName = Release;
		};
		B56DB3E62049BFAA00D4AA8E /* Build configuration list for PBXNativeTarget "WooCommerce" */ = {
			isa = XCConfigurationList;
			buildConfigurations = (
				B56DB3E72049BFAA00D4AA8E /* Debug */,
				B56DB3E82049BFAA00D4AA8E /* Release */,
			);
			defaultConfigurationIsVisible = 0;
			defaultConfigurationName = Release;
		};
		B56DB3E92049BFAA00D4AA8E /* Build configuration list for PBXNativeTarget "WooCommerceTests" */ = {
			isa = XCConfigurationList;
			buildConfigurations = (
				B56DB3EA2049BFAA00D4AA8E /* Debug */,
				B56DB3EB2049BFAA00D4AA8E /* Release */,
			);
			defaultConfigurationIsVisible = 0;
			defaultConfigurationName = Release;
		};
/* End XCConfigurationList section */
	};
	rootObject = B56DB3BE2049BFAA00D4AA8E /* Project object */;
}<|MERGE_RESOLUTION|>--- conflicted
+++ resolved
@@ -969,7 +969,6 @@
 			path = Developer;
 			sourceTree = "<group>";
 		};
-<<<<<<< HEAD
 		0282DD92233C9397006A5FDB /* Search */ = {
 			isa = PBXGroup;
 			children = (
@@ -981,7 +980,8 @@
 				0282DD99233CA32D006A5FDB /* OrderSearchCellViewModel.swift */,
 			);
 			path = Search;
-=======
+			sourceTree = "<group>";
+		};
 		0269177E23260090002AFC20 /* Products */ = {
 			isa = PBXGroup;
 			children = (
@@ -989,7 +989,6 @@
 				02691781232605B9002AFC20 /* ProductsViewControllerStateCoordinatorTests.swift */,
 			);
 			path = Products;
->>>>>>> 5c41175b
 			sourceTree = "<group>";
 		};
 		028BAC4322F3AE3B008BB4AF /* Stats v4 */ = {
