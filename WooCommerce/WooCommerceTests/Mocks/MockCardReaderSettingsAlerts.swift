import Foundation
import UIKit
@testable import WooCommerce

enum MockCardReaderSettingsAlertsMode {
    case cancelScanning
    case closeScanFailure
    case continueSearching
    case connectFoundReader
<<<<<<< HEAD
    case connectFirstFound
    case cancelFoundSeveral
=======
    case continueSearchingAfterConnectionFailure
    case cancelSearchingAfterConnectionFailure
>>>>>>> 16f6426a
}

final class MockCardReaderSettingsAlerts: CardReaderSettingsAlertsProvider {
    private var mode: MockCardReaderSettingsAlertsMode
    private var didPresentFoundReader: Bool

    init(mode: MockCardReaderSettingsAlertsMode) {
        self.mode = mode
        self.didPresentFoundReader = false
    }
    func scanningForReader(from: UIViewController, cancel: @escaping () -> Void) {
        if mode == .cancelScanning {
            cancel()
        }

        if mode == .continueSearchingAfterConnectionFailure {
            /// If we've already presented a found reader once before, cancel this second search
            ///
            if didPresentFoundReader {
                cancel()
            }
        }
    }

    func scanningFailed(from: UIViewController, error: Error, close: @escaping () -> Void) {
        if mode == .closeScanFailure {
            close()
        }
    }

    func foundReader(from: UIViewController, name: String, connect: @escaping () -> Void, continueSearch: @escaping () -> Void) {
        didPresentFoundReader = true

        if mode == .continueSearching {
            continueSearch()
        }

        if mode == .connectFoundReader || mode == .cancelSearchingAfterConnectionFailure || mode == .continueSearchingAfterConnectionFailure {
            connect()
        }
    }

    func connectingToReader(from: UIViewController) {
        // GNDN
    }

<<<<<<< HEAD
    func foundSeveralReaders(from: UIViewController, readerIDs: [String], connect: @escaping (String) -> Void, cancelSearch: @escaping () -> Void) {
        let readerID = readerIDs.first ?? ""

        if mode == .connectFirstFound {
            connect(readerID)
        }

        if mode == .cancelFoundSeveral {
=======
    func connectingFailed(from: UIViewController, continueSearch: @escaping () -> Void, cancelSearch: @escaping () -> Void) {
        if mode == .continueSearchingAfterConnectionFailure {
            continueSearch()
        }

        if mode == .cancelSearchingAfterConnectionFailure {
>>>>>>> 16f6426a
            cancelSearch()
        }
    }

<<<<<<< HEAD
    func updateSeveralReadersList(readerIDs: [String]) {
        // GNDN
    }

=======
>>>>>>> 16f6426a
    func dismiss() {
        // GNDN
    }
}<|MERGE_RESOLUTION|>--- conflicted
+++ resolved
@@ -7,13 +7,10 @@
     case closeScanFailure
     case continueSearching
     case connectFoundReader
-<<<<<<< HEAD
     case connectFirstFound
     case cancelFoundSeveral
-=======
     case continueSearchingAfterConnectionFailure
     case cancelSearchingAfterConnectionFailure
->>>>>>> 16f6426a
 }
 
 final class MockCardReaderSettingsAlerts: CardReaderSettingsAlertsProvider {
@@ -60,7 +57,6 @@
         // GNDN
     }
 
-<<<<<<< HEAD
     func foundSeveralReaders(from: UIViewController, readerIDs: [String], connect: @escaping (String) -> Void, cancelSearch: @escaping () -> Void) {
         let readerID = readerIDs.first ?? ""
 
@@ -69,25 +65,24 @@
         }
 
         if mode == .cancelFoundSeveral {
-=======
+            cancelSearch()
+        }
+    }
+
     func connectingFailed(from: UIViewController, continueSearch: @escaping () -> Void, cancelSearch: @escaping () -> Void) {
         if mode == .continueSearchingAfterConnectionFailure {
             continueSearch()
         }
 
         if mode == .cancelSearchingAfterConnectionFailure {
->>>>>>> 16f6426a
             cancelSearch()
         }
     }
 
-<<<<<<< HEAD
     func updateSeveralReadersList(readerIDs: [String]) {
         // GNDN
     }
 
-=======
->>>>>>> 16f6426a
     func dismiss() {
         // GNDN
     }
