import XCTest
import Yosemite

import protocol Storage.StorageType
import protocol Storage.StorageManagerType

@testable import WooCommerce

class ReviewOrderViewModelTests: XCTestCase {

    private let orderID: Int64 = 543
    private let productID: Int64 = 1_00
    private let siteID: Int64 = 123

    /// Mock Storage: InMemory
    ///
    private var storageManager: StorageManagerType!

    /// View storage for tests
    ///
    private var storage: StorageType {
        storageManager.viewStorage
    }

    override func setUpWithError() throws {
        try super.setUpWithError()
        storageManager = MockStorageManager()
    }

    override func tearDownWithError() throws {
        storageManager = nil
        try super.tearDownWithError()
    }

    func test_productDetailsCellViewModel_returns_correct_item_details() {
        // Given
        let item = OrderItem.fake().copy(productID: productID)
        let order = Order.fake().copy(status: .processing, items: [item])
        let product = Product().copy(productID: productID)

        // When
        let viewModel = ReviewOrderViewModel(order: order, products: [product], showAddOns: false)

        // Then
        let aggregateItem = viewModel.aggregateOrderItems.first
        XCTAssertNotNil(aggregateItem)
        let productCellModel = viewModel.productDetailsCellViewModel(for: aggregateItem!)
        XCTAssertEqual(productCellModel.name, item.name)
    }

    func test_productDetailsCellViewModel_returns_no_addOns_if_view_model_receives_showAddOns_as_false() {
        // Given
        let item = OrderItem.fake().copy(productID: productID)
        let order = Order.fake().copy(status: .processing, items: [item])
        let product = Product().copy(productID: productID)

        // When
        let viewModel = ReviewOrderViewModel(order: order, products: [product], showAddOns: false)

        // Then
        let aggregateItem = viewModel.aggregateOrderItems.first!
        let productCellModel = viewModel.productDetailsCellViewModel(for: aggregateItem)
        XCTAssertEqual(productCellModel.hasAddOns, false)
    }

    func test_productDetailsCellViewModel_returns_correct_hasAddOns_if_view_model_receives_showAddOns_as_true_and_there_are_valid_addons() {
        // Given
        let addOnName = "Test"
        let itemAttribute = OrderItemAttribute.fake().copy(name: addOnName)
        let item = OrderItem.fake().copy(productID: productID, attributes: [itemAttribute])
        let order = Order.fake().copy(siteID: siteID, status: .processing, items: [item])
        let addOn = ProductAddOn.fake().copy(name: addOnName)
        let product = Product().copy(productID: productID, addOns: [addOn])

        // When
        let viewModel = ReviewOrderViewModel(order: order, products: [product], showAddOns: true, storageManager: storageManager)

        // Then
        let aggregateItem = viewModel.aggregateOrderItems.first!
        let productCellModel = viewModel.productDetailsCellViewModel(for: aggregateItem)
        XCTAssertEqual(productCellModel.hasAddOns, true)
    }

<<<<<<< HEAD
    func test_customerSection_does_not_contain_customer_note_cell_if_there_is_no_note() {
        // Given
        let item = OrderItem.fake().copy(productID: productID)
        let order = Order.fake().copy(status: .processing, customerNote: nil, items: [item])
        let product = Product().copy(productID: productID)

        // When
        let viewModel = ReviewOrderViewModel(order: order, products: [product], showAddOns: false)

        // Then
        let customerSection = viewModel.sections.first(where: { $0.category == .customerInformation })
        XCTAssertNotNil(customerSection)

        let customerNoteRow = customerSection?.rows.first(where: {
            if case .customerNote = $0 {
                return true
            }
            return false
        })
        XCTAssertNil(customerNoteRow)
    }

    func test_customerSection_contains_customer_note_cell_if_there_is_non_empty_note() {
        // Given
        let note = "Test"
        let item = OrderItem.fake().copy(productID: productID)
        let order = Order.fake().copy(status: .processing, customerNote: note, items: [item])
        let product = Product().copy(productID: productID)

        // When
        let viewModel = ReviewOrderViewModel(order: order, products: [product], showAddOns: false)

        // Then
        let customerSection = viewModel.sections.first(where: { $0.category == .customerInformation })
        XCTAssertNotNil(customerSection)

        let customerNoteRow = customerSection?.rows.first(where: {
            if case .customerNote = $0 {
                return true
            }
            return false
        })
        XCTAssertNotNil(customerNoteRow)
    }

    func test_customerSection_does_not_contain_shipping_method_cell_if_there_is_no_shippingLines() {
        // Given
        let item = OrderItem.fake().copy(productID: productID)
        let order = Order.fake().copy(status: .processing, items: [item], shippingLines: [])
        let product = Product().copy(productID: productID)

        // When
        let viewModel = ReviewOrderViewModel(order: order, products: [product], showAddOns: false)

        // Then
        let customerSection = viewModel.sections.first(where: { $0.category == .customerInformation })
        XCTAssertNotNil(customerSection)

        let customerShippingMethodRow = customerSection?.rows.first(where: {
            if case .shippingMethod = $0 {
                return true
            }
            return false
        })
        XCTAssertNil(customerShippingMethodRow)
    }

    func test_customerSection_contains_shipping_method_cell_if_there_exist_shippingLines() {
        // Given
        let item = OrderItem.fake().copy(productID: productID)
        let order = Order.fake().copy(status: .processing, items: [item], shippingLines: [ShippingLine.fake()])
        let product = Product().copy(productID: productID)

        // When
        let viewModel = ReviewOrderViewModel(order: order, products: [product], showAddOns: false)

        // Then
        let customerSection = viewModel.sections.first(where: { $0.category == .customerInformation })
        XCTAssertNotNil(customerSection)

        let customerShippingMethodRow = customerSection?.rows.first(where: {
            if case .shippingMethod = $0 {
                return true
            }
            return false
        })
        XCTAssertNotNil(customerShippingMethodRow)
    }

    func test_customerSection_does_not_contain_shipping_address_cell_if_there_are_only_virtual_products() {
        // Given
        let item = OrderItem.fake().copy(productID: productID)
        let order = Order.fake().copy(status: .processing, items: [item])
        let product = Product().copy(productID: productID, virtual: true)

        // When
        let viewModel = ReviewOrderViewModel(order: order, products: [product], showAddOns: false)

        // Then
        let customerSection = viewModel.sections.first(where: { $0.category == .customerInformation })
        XCTAssertNotNil(customerSection)

        let customerAddressRow = customerSection?.rows.first(where: {
            if case .shippingAddress = $0 {
=======
    func test_productSection_contains_only_non_refunded_items() {
        // Given
        let productID2: Int64 = 335
        let itemID1: Int64 = 134
        let itemID2: Int64 = 432

        let product1 = Product().copy(productID: productID)
        let product2 = Product().copy(productID: productID2)

        let item1 = OrderItem.fake().copy(itemID: itemID1, productID: product1.productID, quantity: 1)
        let item2 = OrderItem.fake().copy(itemID: itemID2, productID: product2.productID, quantity: -1)
        let order = Order.fake().copy(siteID: siteID, orderID: orderID, status: .processing, items: [item1, item2])

        let itemRefund = OrderItemRefund.fake().copy(itemID: item2.itemID, productID: item2.productID)
        let refund = Refund.fake().copy(orderID: orderID, siteID: siteID, items: [itemRefund])
        insert(refund)

        // When
        let viewModel = ReviewOrderViewModel(order: order, products: [product1, product2], showAddOns: false, storageManager: storageManager)
        viewModel.configureResultsControllers {}

        // Then
        let productSection = viewModel.sections.first(where: { $0.category == .products })
        XCTAssertNotNil(productSection)
        let productRow = productSection?.rows.first(where: {
            if case .orderItem(let item) = $0,
               item.productID == productID {
>>>>>>> 4687fef2
                return true
            }
            return false
        })
<<<<<<< HEAD
        XCTAssertNil(customerAddressRow)
    }

    func test_customerSection_does_not_contain_shipping_address_cell_if_there_is_virtual_product_and_shipping_address() {
        // Given
        let item = OrderItem.fake().copy(productID: productID)
        let order = Order.fake().copy(status: .processing, items: [item], shippingAddress: Address.fake())
        let product = Product().copy(productID: productID, virtual: false)

        // When
        let viewModel = ReviewOrderViewModel(order: order, products: [product], showAddOns: false)

        // Then
        let customerSection = viewModel.sections.first(where: { $0.category == .customerInformation })
        XCTAssertNotNil(customerSection)

        let customerAddressRow = customerSection?.rows.first(where: {
            if case .shippingAddress = $0 {
                return true
            }
            return false
        })
        XCTAssertNotNil(customerAddressRow)
=======
        XCTAssertNotNil(productRow)
    }
}

private extension ReviewOrderViewModelTests {
    func insert(_ readOnlyRefund: Refund) {
        let storageRefund = storage.insertNewObject(ofType: StorageRefund.self)
        storageRefund.update(with: readOnlyRefund)
        storageRefund.items = Set(readOnlyRefund.items.map {
            let storageItem = storage.insertNewObject(ofType: StorageOrderItemRefund.self)
            storageItem.update(with: $0)
            return storageItem
        })
        storage.saveIfNeeded()
>>>>>>> 4687fef2
    }
}<|MERGE_RESOLUTION|>--- conflicted
+++ resolved
@@ -81,112 +81,6 @@
         XCTAssertEqual(productCellModel.hasAddOns, true)
     }
 
-<<<<<<< HEAD
-    func test_customerSection_does_not_contain_customer_note_cell_if_there_is_no_note() {
-        // Given
-        let item = OrderItem.fake().copy(productID: productID)
-        let order = Order.fake().copy(status: .processing, customerNote: nil, items: [item])
-        let product = Product().copy(productID: productID)
-
-        // When
-        let viewModel = ReviewOrderViewModel(order: order, products: [product], showAddOns: false)
-
-        // Then
-        let customerSection = viewModel.sections.first(where: { $0.category == .customerInformation })
-        XCTAssertNotNil(customerSection)
-
-        let customerNoteRow = customerSection?.rows.first(where: {
-            if case .customerNote = $0 {
-                return true
-            }
-            return false
-        })
-        XCTAssertNil(customerNoteRow)
-    }
-
-    func test_customerSection_contains_customer_note_cell_if_there_is_non_empty_note() {
-        // Given
-        let note = "Test"
-        let item = OrderItem.fake().copy(productID: productID)
-        let order = Order.fake().copy(status: .processing, customerNote: note, items: [item])
-        let product = Product().copy(productID: productID)
-
-        // When
-        let viewModel = ReviewOrderViewModel(order: order, products: [product], showAddOns: false)
-
-        // Then
-        let customerSection = viewModel.sections.first(where: { $0.category == .customerInformation })
-        XCTAssertNotNil(customerSection)
-
-        let customerNoteRow = customerSection?.rows.first(where: {
-            if case .customerNote = $0 {
-                return true
-            }
-            return false
-        })
-        XCTAssertNotNil(customerNoteRow)
-    }
-
-    func test_customerSection_does_not_contain_shipping_method_cell_if_there_is_no_shippingLines() {
-        // Given
-        let item = OrderItem.fake().copy(productID: productID)
-        let order = Order.fake().copy(status: .processing, items: [item], shippingLines: [])
-        let product = Product().copy(productID: productID)
-
-        // When
-        let viewModel = ReviewOrderViewModel(order: order, products: [product], showAddOns: false)
-
-        // Then
-        let customerSection = viewModel.sections.first(where: { $0.category == .customerInformation })
-        XCTAssertNotNil(customerSection)
-
-        let customerShippingMethodRow = customerSection?.rows.first(where: {
-            if case .shippingMethod = $0 {
-                return true
-            }
-            return false
-        })
-        XCTAssertNil(customerShippingMethodRow)
-    }
-
-    func test_customerSection_contains_shipping_method_cell_if_there_exist_shippingLines() {
-        // Given
-        let item = OrderItem.fake().copy(productID: productID)
-        let order = Order.fake().copy(status: .processing, items: [item], shippingLines: [ShippingLine.fake()])
-        let product = Product().copy(productID: productID)
-
-        // When
-        let viewModel = ReviewOrderViewModel(order: order, products: [product], showAddOns: false)
-
-        // Then
-        let customerSection = viewModel.sections.first(where: { $0.category == .customerInformation })
-        XCTAssertNotNil(customerSection)
-
-        let customerShippingMethodRow = customerSection?.rows.first(where: {
-            if case .shippingMethod = $0 {
-                return true
-            }
-            return false
-        })
-        XCTAssertNotNil(customerShippingMethodRow)
-    }
-
-    func test_customerSection_does_not_contain_shipping_address_cell_if_there_are_only_virtual_products() {
-        // Given
-        let item = OrderItem.fake().copy(productID: productID)
-        let order = Order.fake().copy(status: .processing, items: [item])
-        let product = Product().copy(productID: productID, virtual: true)
-
-        // When
-        let viewModel = ReviewOrderViewModel(order: order, products: [product], showAddOns: false)
-
-        // Then
-        let customerSection = viewModel.sections.first(where: { $0.category == .customerInformation })
-        XCTAssertNotNil(customerSection)
-
-        let customerAddressRow = customerSection?.rows.first(where: {
-            if case .shippingAddress = $0 {
-=======
     func test_productSection_contains_only_non_refunded_items() {
         // Given
         let productID2: Int64 = 335
@@ -214,13 +108,121 @@
         let productRow = productSection?.rows.first(where: {
             if case .orderItem(let item) = $0,
                item.productID == productID {
->>>>>>> 4687fef2
-                return true
-            }
-            return false
-        })
-<<<<<<< HEAD
-        XCTAssertNil(customerAddressRow)
+                return true
+            }
+            return false
+        })
+        XCTAssertNotNil(productRow)        
+    }
+
+    func test_customerSection_does_not_contain_customer_note_cell_if_there_is_no_note() {
+        // Given
+        let item = OrderItem.fake().copy(productID: productID)
+        let order = Order.fake().copy(status: .processing, customerNote: nil, items: [item])
+        let product = Product().copy(productID: productID)
+
+        // When
+        let viewModel = ReviewOrderViewModel(order: order, products: [product], showAddOns: false)
+
+        // Then
+        let customerSection = viewModel.sections.first(where: { $0.category == .customerInformation })
+        XCTAssertNotNil(customerSection)
+
+        let customerNoteRow = customerSection?.rows.first(where: {
+            if case .customerNote = $0 {
+                return true
+            }
+            return false
+        })
+        XCTAssertNil(customerNoteRow)
+    }
+
+    func test_customerSection_contains_customer_note_cell_if_there_is_non_empty_note() {
+        // Given
+        let note = "Test"
+        let item = OrderItem.fake().copy(productID: productID)
+        let order = Order.fake().copy(status: .processing, customerNote: note, items: [item])
+        let product = Product().copy(productID: productID)
+
+        // When
+        let viewModel = ReviewOrderViewModel(order: order, products: [product], showAddOns: false)
+
+        // Then
+        let customerSection = viewModel.sections.first(where: { $0.category == .customerInformation })
+        XCTAssertNotNil(customerSection)
+
+        let customerNoteRow = customerSection?.rows.first(where: {
+            if case .customerNote = $0 {
+                return true
+            }
+            return false
+        })
+        XCTAssertNotNil(customerNoteRow)
+    }
+
+    func test_customerSection_does_not_contain_shipping_method_cell_if_there_is_no_shippingLines() {
+        // Given
+        let item = OrderItem.fake().copy(productID: productID)
+        let order = Order.fake().copy(status: .processing, items: [item], shippingLines: [])
+        let product = Product().copy(productID: productID)
+
+        // When
+        let viewModel = ReviewOrderViewModel(order: order, products: [product], showAddOns: false)
+
+        // Then
+        let customerSection = viewModel.sections.first(where: { $0.category == .customerInformation })
+        XCTAssertNotNil(customerSection)
+
+        let customerShippingMethodRow = customerSection?.rows.first(where: {
+            if case .shippingMethod = $0 {
+                return true
+            }
+            return false
+        })
+        XCTAssertNil(customerShippingMethodRow)
+    }
+
+    func test_customerSection_contains_shipping_method_cell_if_there_exist_shippingLines() {
+        // Given
+        let item = OrderItem.fake().copy(productID: productID)
+        let order = Order.fake().copy(status: .processing, items: [item], shippingLines: [ShippingLine.fake()])
+        let product = Product().copy(productID: productID)
+
+        // When
+        let viewModel = ReviewOrderViewModel(order: order, products: [product], showAddOns: false)
+
+        // Then
+        let customerSection = viewModel.sections.first(where: { $0.category == .customerInformation })
+        XCTAssertNotNil(customerSection)
+
+        let customerShippingMethodRow = customerSection?.rows.first(where: {
+            if case .shippingMethod = $0 {
+                return true
+            }
+            return false
+        })
+        XCTAssertNotNil(customerShippingMethodRow)
+    }
+
+    func test_customerSection_does_not_contain_shipping_address_cell_if_there_are_only_virtual_products() {
+        // Given
+        let item = OrderItem.fake().copy(productID: productID)
+        let order = Order.fake().copy(status: .processing, items: [item])
+        let product = Product().copy(productID: productID, virtual: true)
+
+        // When
+        let viewModel = ReviewOrderViewModel(order: order, products: [product], showAddOns: false)
+
+        // Then
+        let customerSection = viewModel.sections.first(where: { $0.category == .customerInformation })
+        XCTAssertNotNil(customerSection)
+
+        let customerAddressRow = customerSection?.rows.first(where: {
+            if case .shippingAddress = $0 {
+                return true
+            }
+            return false
+         }
     }
 
     func test_customerSection_does_not_contain_shipping_address_cell_if_there_is_virtual_product_and_shipping_address() {
@@ -242,9 +244,7 @@
             }
             return false
         })
-        XCTAssertNotNil(customerAddressRow)
-=======
-        XCTAssertNotNil(productRow)
+        XCTAssertNotNil(customerAddressRow)        
     }
 }
 
@@ -258,6 +258,5 @@
             return storageItem
         })
         storage.saveIfNeeded()
->>>>>>> 4687fef2
     }
 }