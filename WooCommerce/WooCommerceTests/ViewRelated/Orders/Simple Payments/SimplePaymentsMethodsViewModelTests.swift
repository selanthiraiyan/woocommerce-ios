import Foundation
import XCTest
import Combine
import Fakes

@testable import WooCommerce
@testable import Yosemite

final class SimplePaymentsMethodsViewModelTests: XCTestCase {

    var subscriptions = Set<AnyCancellable>()

    func test_loading_is_enabled_while_marking_order_as_paid() {
        // Given
        let stores = MockStoresManager(sessionManager: .testingInstance)
        stores.whenReceivingAction(ofType: OrderAction.self) { action in
            switch action {
            case let .updateOrderStatus(_, _, _, onCompletion):
                onCompletion(nil)
            default:
                XCTFail("Unexpected action: \(action)")
            }
        }

        let viewModel = SimplePaymentsMethodsViewModel(formattedTotal: "$12.00", stores: stores)

        // When
        let loadingStates: [Bool] = waitFor { promise in
            viewModel.$showLoadingIndicator
                .dropFirst() // Initial value
                .collect(2)  // Collect toggle
                .first()
                .sink { loadingStates in
                    promise(loadingStates)
                }
                .store(in: &self.subscriptions)
            viewModel.markOrderAsPaid(onSuccess: {})
        }

        // Then
        XCTAssertEqual(loadingStates, [true, false]) // Loading, then not loading.
    }

    func test_view_is_disabled_while_loading_is_enabled() {
        // Given
        let stores = MockStoresManager(sessionManager: .testingInstance)
        let viewModel = SimplePaymentsMethodsViewModel(formattedTotal: "$12.00", stores: stores)

        // When
        let loading: Bool = waitFor { promise in
            stores.whenReceivingAction(ofType: OrderAction.self) { action in
                switch action {
                case .updateOrderStatus:
                    promise(viewModel.showLoadingIndicator)
                default:
                    XCTFail("Unexpected action: \(action)")
                }
            }

            viewModel.markOrderAsPaid(onSuccess: {})
        }

        // Then
        XCTAssertTrue(loading)
        XCTAssertTrue(viewModel.disableViewActions)
    }

    func test_onSuccess_is_invoked_after_order_is_marked_as_paid() {
        // Given
        let stores = MockStoresManager(sessionManager: .testingInstance)
        let viewModel = SimplePaymentsMethodsViewModel(formattedTotal: "$12.00", stores: stores)
        stores.whenReceivingAction(ofType: OrderAction.self) { action in
            switch action {
            case let .updateOrderStatus(_, _, _, onCompletion):
                onCompletion(nil)
            default:
                XCTFail("Unexpected action: \(action)")
            }
        }

        // When
        let onSuccessInvoked: Bool = waitFor { promise in
            viewModel.markOrderAsPaid(onSuccess: {
                promise(true)
            })
        }

        // Then
        XCTAssertTrue(onSuccessInvoked)
    }

    func test_view_model_attempts_completed_notice_presentation_when_marking_an_order_as_paid() {
        // Given
        let stores = MockStoresManager(sessionManager: .testingInstance)
        let noticeSubject = PassthroughSubject<SimplePaymentsNotice, Never>()
        let viewModel = SimplePaymentsMethodsViewModel(formattedTotal: "$12.00", presentNoticeSubject: noticeSubject, stores: stores)
        stores.whenReceivingAction(ofType: OrderAction.self) { action in
            switch action {
            case let .updateOrderStatus(_, _, _, onCompletion):
                onCompletion(nil)
            default:
                XCTFail("Unexpected action: \(action)")
            }
        }

        // When
        let receivedCompleted: Bool = waitFor { promise in
            noticeSubject.sink { intent in
                switch intent {
                case .error, .created:
                    promise(false)
                case .completed:
                    promise(true)
                }
            }
            .store(in: &self.subscriptions)
            viewModel.markOrderAsPaid(onSuccess: {})
        }

        // Then
        XCTAssertTrue(receivedCompleted)
    }

    func test_view_model_attempts_error_notice_presentation_when_failing_to_mark_order_as_paid() {
        // Given
        let stores = MockStoresManager(sessionManager: .testingInstance)
        let noticeSubject = PassthroughSubject<SimplePaymentsNotice, Never>()
        let viewModel = SimplePaymentsMethodsViewModel(formattedTotal: "$12.00", presentNoticeSubject: noticeSubject, stores: stores)
        stores.whenReceivingAction(ofType: OrderAction.self) { action in
            switch action {
            case let .updateOrderStatus(_, _, _, onCompletion):
                onCompletion(NSError(domain: "Error", code: 0))
            default:
                XCTFail("Received unsupported action: \(action)")
            }
        }

        // When
        let receivedError: Bool = waitFor { promise in
            noticeSubject.sink { intent in
                switch intent {
                case .error:
                    promise(true)
                case .completed, .created:
                    promise(false)
                }
            }
            .store(in: &self.subscriptions)
            viewModel.markOrderAsPaid(onSuccess: {})
        }

        // Then
        XCTAssertTrue(receivedError)
    }

    func test_completed_event_is_tracked_after_marking_order_as_paid() {
        // Given
        let stores = MockStoresManager(sessionManager: .testingInstance)
        stores.whenReceivingAction(ofType: OrderAction.self) { action in
            switch action {
            case let .updateOrderStatus(_, _, _, onCompletion):
                onCompletion(nil)
            default:
                XCTFail("Unexpected action: \(action)")
            }
        }

        let analytics = MockAnalyticsProvider()
        let viewModel = SimplePaymentsMethodsViewModel(formattedTotal: "$12.00", stores: stores, analytics: WooAnalytics(analyticsProvider: analytics))

        // When
        viewModel.markOrderAsPaid(onSuccess: {})

        // Then
        assertEqual(analytics.receivedEvents.first, WooAnalyticsStat.simplePaymentsFlowCompleted.rawValue)
        assertEqual(analytics.receivedProperties.first?["payment_method"] as? String, "cash")
        assertEqual(analytics.receivedProperties.first?["amount"] as? String, "$12.00")
    }

<<<<<<< HEAD
    func test_completed_event_is_tracked_after_collecting_payment_successfully() {
        // Given
        let storage = MockStorageManager()
        storage.insertSampleOrder(readOnlyOrder: .fake())
        storage.insertSamplePaymentGatewayAccount(readOnlyAccount: .fake())

        let analytics = MockAnalyticsProvider()
        let useCase = MockCollectOrderPaymentUseCase(onCollectResult: .success(()))
        let viewModel = SimplePaymentsMethodsViewModel(formattedTotal: "$12.00", storage: storage, analytics: WooAnalytics(analyticsProvider: analytics))

        // When
        viewModel.collectPayment(on: UIViewController(), useCase: useCase, onSuccess: {})

        // Then
        assertEqual(analytics.receivedEvents.last, WooAnalyticsStat.simplePaymentsFlowCompleted.rawValue)
        assertEqual(analytics.receivedProperties.last?["payment_method"] as? String, "card")
        assertEqual(analytics.receivedProperties.last?["amount"] as? String, "$12.00")
=======
    func test_completed_event_is_tracked_after_sharing_a_link() {
        // Given
        let analytics = MockAnalyticsProvider()
        let viewModel = SimplePaymentsMethodsViewModel(formattedTotal: "$12.00", analytics: WooAnalytics(analyticsProvider: analytics))

        // When
        viewModel.performLinkSharedTasks()

        // Then
        assertEqual(analytics.receivedEvents.first, WooAnalyticsStat.simplePaymentsFlowCompleted.rawValue)
        assertEqual(analytics.receivedProperties.first?["payment_method"] as? String, "payment_link")
        assertEqual(analytics.receivedProperties.first?["amount"] as? String, "$12.00")
>>>>>>> 97e0415f
    }

    func test_failed_event_is_tracked_after_failing_to_mark_order_as_paid() {
        // Given
        let stores = MockStoresManager(sessionManager: .testingInstance)
        stores.whenReceivingAction(ofType: OrderAction.self) { action in
            switch action {
            case let .updateOrderStatus(_, _, _, onCompletion):
                onCompletion(NSError(domain: "", code: 0, userInfo: nil))
            default:
                XCTFail("Unexpected action: \(action)")
            }
        }

        let analytics = MockAnalyticsProvider()
        let viewModel = SimplePaymentsMethodsViewModel(formattedTotal: "$12.00", stores: stores, analytics: WooAnalytics(analyticsProvider: analytics))

        // When
        viewModel.markOrderAsPaid(onSuccess: {})

        // Then
        assertEqual(analytics.receivedEvents.first, WooAnalyticsStat.simplePaymentsFlowFailed.rawValue)
        assertEqual(analytics.receivedProperties.first?["source"] as? String, "payment_method")
    }

<<<<<<< HEAD
    func test_failed_event_is_tracked_after_failing_to_collect_payment() {
        // Given
        let storage = MockStorageManager()
        storage.insertSampleOrder(readOnlyOrder: .fake())
        storage.insertSamplePaymentGatewayAccount(readOnlyAccount: .fake())

        let analytics = MockAnalyticsProvider()
        let useCase = MockCollectOrderPaymentUseCase(onCollectResult: .failure(NSError(domain: "Error", code: 0, userInfo: nil)))
        let viewModel = SimplePaymentsMethodsViewModel(formattedTotal: "$12.00", storage: storage, analytics: WooAnalytics(analyticsProvider: analytics))

        // When
        viewModel.collectPayment(on: UIViewController(), useCase: useCase, onSuccess: {})

        // Then
        assertEqual(analytics.receivedEvents.last, WooAnalyticsStat.simplePaymentsFlowFailed.rawValue)
        assertEqual(analytics.receivedProperties.last?["source"] as? String, "payment_method")
    }

    func test_collect_event_is_tracked_when_required() {
=======
    func test_collect_event_is_tracked_when_paying_by_cash() {
>>>>>>> 97e0415f
        // Given
        let analytics = MockAnalyticsProvider()
        let stores = MockStoresManager(sessionManager: .testingInstance)
        let viewModel = SimplePaymentsMethodsViewModel(formattedTotal: "$12.00", stores: stores, analytics: WooAnalytics(analyticsProvider: analytics))

        // When
        viewModel.trackCollectByCash()

        // Then
        assertEqual(analytics.receivedEvents, [WooAnalyticsStat.simplePaymentsFlowCollect.rawValue])
        assertEqual(analytics.receivedProperties.first?["payment_method"] as? String, "cash")
    }

    func test_collect_event_is_tracked_when_sharing_payment_links() {
        // Given
        let analytics = MockAnalyticsProvider()
        let viewModel = SimplePaymentsMethodsViewModel(formattedTotal: "$12.00", analytics: WooAnalytics(analyticsProvider: analytics))

        // When
        viewModel.trackCollectByPaymentLink()

        // Then
        assertEqual(analytics.receivedEvents, [WooAnalyticsStat.simplePaymentsFlowCollect.rawValue])
        assertEqual(analytics.receivedProperties.first?["payment_method"] as? String, "payment_link")
    }

    func test_collect_event_is_tracked_when_collecting_payment() {
        // Given
        let analytics = MockAnalyticsProvider()
        let stores = MockStoresManager(sessionManager: .testingInstance)
        let viewModel = SimplePaymentsMethodsViewModel(formattedTotal: "$12.00", stores: stores, analytics: WooAnalytics(analyticsProvider: analytics))

        // When
        viewModel.collectPayment(on: UIViewController(), onSuccess: {})

        // Then
        assertEqual(analytics.receivedEvents, [WooAnalyticsStat.simplePaymentsFlowCollect.rawValue])
        assertEqual(analytics.receivedProperties.first?["payment_method"] as? String, "card")
    }

    func test_card_row_is_shown_for_cpp_store() {
        // Given
        let cppStateObserver = MockCardPresentPaymentsOnboardingUseCase(initial: .completed)
        let viewModel = SimplePaymentsMethodsViewModel(formattedTotal: "$12.00", cppStoreStateObserver: cppStateObserver)

        // Then
        XCTAssertTrue(viewModel.showPayWithCardRow)
    }

    func test_card_row_is_not_shown_for_non_cpp_store() {
        // Given
        let cppStateObserver = MockCardPresentPaymentsOnboardingUseCase(initial: .wcpayNotInstalled)
        let viewModel = SimplePaymentsMethodsViewModel(formattedTotal: "$12.00", cppStoreStateObserver: cppStateObserver)

        // Then
        XCTAssertFalse(viewModel.showPayWithCardRow)
    }

    func test_card_row_state_changes_when_store_state_changes() {
        // Given
        let subject = PassthroughSubject<CardPresentPaymentOnboardingState, Never>()
        let cppStateObserver = MockCardPresentPaymentsOnboardingUseCase(initial: .wcpayNotInstalled, publisher: subject.eraseToAnyPublisher())
        let viewModel = SimplePaymentsMethodsViewModel(formattedTotal: "$12.00", cppStoreStateObserver: cppStateObserver)
        XCTAssertFalse(viewModel.showPayWithCardRow)

        // When
        subject.send(.completed)

        // Then
        XCTAssertTrue(viewModel.showPayWithCardRow)
    }

    func test_paymentLinkRow_is_hidden_if_payment_path_is_not_available() {
        // Given
        let stores = MockStoresManager(sessionManager: .testingInstance)
        stores.whenReceivingAction(ofType: SettingAction.self) { action in
            switch action {
            case let .getPaymentsPagePath(_, onCompletion):
                onCompletion(.failure(.paymentsPageNotFound))
            default:
                XCTFail("Unexpected action: \(action)")
            }
        }

        // When
        let viewModel = SimplePaymentsMethodsViewModel(formattedTotal: "$12.00", stores: stores)

        // Then
        XCTAssertFalse(viewModel.showPaymentLinkRow)
        XCTAssertNil(viewModel.paymentLink)
    }

    func test_paymentLinkRow_is_shown_if_payment_path_is_available() {
        // Given
        let session = SessionManager.testingInstance
        session.defaultSite = .fake().copy(url: "https://www.test-store.com")

        let stores = MockStoresManager(sessionManager: session)
        stores.whenReceivingAction(ofType: SettingAction.self) { action in
            switch action {
            case let .getPaymentsPagePath(_, onCompletion):
                onCompletion(.success("order-pay"))
            default:
                XCTFail("Unexpected action: \(action)")
            }
        }

        // When
        let viewModel = SimplePaymentsMethodsViewModel(formattedTotal: "$12.00", stores: stores)

        // Then
        XCTAssertTrue(viewModel.showPaymentLinkRow)
        XCTAssertNotNil(viewModel.paymentLink)
    }

    func test_view_model_attempts_created_notice_after_sharing_link() {
        // Given
        let noticeSubject = PassthroughSubject<SimplePaymentsNotice, Never>()
        let viewModel = SimplePaymentsMethodsViewModel(formattedTotal: "$12.00", presentNoticeSubject: noticeSubject)

        // When
        let receivedCompleted: Bool = waitFor { promise in
            noticeSubject.sink { intent in
                switch intent {
                case .error, .completed:
                    promise(false)
                case .created:
                    promise(true)
                }
            }
            .store(in: &self.subscriptions)
            viewModel.performLinkSharedTasks()
        }

        // Then
        XCTAssertTrue(receivedCompleted)
    }

    func test_view_model_attempts_completed_notice_after_collecting_payment() {
        // Given
        let storage = MockStorageManager()
        storage.insertSampleOrder(readOnlyOrder: .fake())
        storage.insertSamplePaymentGatewayAccount(readOnlyAccount: .fake())

        let noticeSubject = PassthroughSubject<SimplePaymentsNotice, Never>()
        let useCase = MockCollectOrderPaymentUseCase(onCollectResult: .success(()))
        let viewModel = SimplePaymentsMethodsViewModel(formattedTotal: "$12.00", presentNoticeSubject: noticeSubject, storage: storage)

        // When
        let receivedCompleted: Bool = waitFor { promise in
            noticeSubject.sink { intent in
                switch intent {
                case .error, .created:
                    promise(false)
                case .completed:
                    promise(true)
                }
            }
            .store(in: &self.subscriptions)

            viewModel.collectPayment(on: UIViewController(), useCase: useCase, onSuccess: {})
        }

        // Then
        XCTAssertTrue(receivedCompleted)
    }

    func test_view_model_calls_onSuccess_after_collecting_payment() {
        // Given
        let storage = MockStorageManager()
        storage.insertSampleOrder(readOnlyOrder: .fake())
        storage.insertSamplePaymentGatewayAccount(readOnlyAccount: .fake())

        let useCase = MockCollectOrderPaymentUseCase(onCollectResult: .success(()))
        let viewModel = SimplePaymentsMethodsViewModel(formattedTotal: "$12.00", storage: storage)

        // When
        let calledOnSuccess: Bool = waitFor { promise in
            viewModel.collectPayment(on: UIViewController(), useCase: useCase, onSuccess: {
                promise(true)
            })
        }

        // Then
        XCTAssertTrue(calledOnSuccess)
    }
}<|MERGE_RESOLUTION|>--- conflicted
+++ resolved
@@ -177,7 +177,6 @@
         assertEqual(analytics.receivedProperties.first?["amount"] as? String, "$12.00")
     }
 
-<<<<<<< HEAD
     func test_completed_event_is_tracked_after_collecting_payment_successfully() {
         // Given
         let storage = MockStorageManager()
@@ -195,7 +194,8 @@
         assertEqual(analytics.receivedEvents.last, WooAnalyticsStat.simplePaymentsFlowCompleted.rawValue)
         assertEqual(analytics.receivedProperties.last?["payment_method"] as? String, "card")
         assertEqual(analytics.receivedProperties.last?["amount"] as? String, "$12.00")
-=======
+    }
+
     func test_completed_event_is_tracked_after_sharing_a_link() {
         // Given
         let analytics = MockAnalyticsProvider()
@@ -208,7 +208,6 @@
         assertEqual(analytics.receivedEvents.first, WooAnalyticsStat.simplePaymentsFlowCompleted.rawValue)
         assertEqual(analytics.receivedProperties.first?["payment_method"] as? String, "payment_link")
         assertEqual(analytics.receivedProperties.first?["amount"] as? String, "$12.00")
->>>>>>> 97e0415f
     }
 
     func test_failed_event_is_tracked_after_failing_to_mark_order_as_paid() {
@@ -234,7 +233,6 @@
         assertEqual(analytics.receivedProperties.first?["source"] as? String, "payment_method")
     }
 
-<<<<<<< HEAD
     func test_failed_event_is_tracked_after_failing_to_collect_payment() {
         // Given
         let storage = MockStorageManager()
@@ -253,10 +251,7 @@
         assertEqual(analytics.receivedProperties.last?["source"] as? String, "payment_method")
     }
 
-    func test_collect_event_is_tracked_when_required() {
-=======
     func test_collect_event_is_tracked_when_paying_by_cash() {
->>>>>>> 97e0415f
         // Given
         let analytics = MockAnalyticsProvider()
         let stores = MockStoresManager(sessionManager: .testingInstance)
