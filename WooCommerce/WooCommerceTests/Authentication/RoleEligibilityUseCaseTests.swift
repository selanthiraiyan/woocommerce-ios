--- conflicted
+++ resolved
@@ -190,8 +190,6 @@
         XCTAssertTrue(result.isFailure)
         XCTAssertFalse(errorInfoSaved)
     }
-<<<<<<< HEAD
-=======
 
     func test_roleEligibilityUseCase_checkEligibility_returns_success_when_user_is_eligible() {
         // Given
@@ -223,7 +221,6 @@
         XCTAssertTrue(result.isSuccess)
         XCTAssertTrue(resetErrorInfoInvoked)
     }
->>>>>>> 36daee9a
 }
 
 private extension RoleEligibilityUseCaseTests {
