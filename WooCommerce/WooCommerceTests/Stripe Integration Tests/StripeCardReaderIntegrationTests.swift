import XCTest
import Combine
@testable import WooCommerce
@testable import Hardware


/// Integration tests for the integration with the Stripe Terminal SDK.
/// We want to reach into the ServiceLocator in all tests
/// because these are integration test, and we do not want to mock anything,
/// at this point, other than the actual hardware
final class StripeCardReaderIntegrationTests: XCTestCase {
    private var cancellables: Set<AnyCancellable> = []

    override func setUp() {
        super.setUp()
        cancellables = []
    }

    // MARK: - Integration tests
    func test_start_discovery_updates_discovered_readers() {
        let receivedReaders = expectation(description: "Discovered Readers publishes values after discovery process starts")

        let readerService = ServiceLocator.cardReaderService

        readerService.discoveredReaders.sink { completion in
            readerService.cancelDiscovery()
            receivedReaders.fulfill()
        } receiveValue: { readers in
            if readers.count > 0 {
                readerService.cancelDiscovery()
                receivedReaders.fulfill()
            }
        }.store(in: &cancellables)

        readerService.start()
        wait(for: [receivedReaders], timeout: Constants.expectationTimeout)
    }

    /// The observed behaviour is that when discovery starts, the Stripe SDK will
    /// call into its delegate with an empty array of "discovered readers".
    /// Later on, it will call into its delegate again everytime it discovers a reader
    /// passing the full list of readers discovered
    func test_start_discovery_updates_discovered_readers_at_least_twice() {
        let discoveredReaders = expectation(description: "Discovered Readers publishes first, an empty array, and then the actual reader(s) discovered")

        let readerService = ServiceLocator.cardReaderService

<<<<<<< HEAD
        readerService.discoveredReaders.sink { completion in
            readerService.cancelDiscovery()
=======
        readerService.discoveredReaders.dropFirst(1).sink { completion in
>>>>>>> 2ab22ec7
            discoveredReaders.fulfill()
        } receiveValue: { readers in
            // There should be at least one non nil reader
            guard let _ = readers.first else {
                readerService.cancelDiscovery()
                XCTFail()
                return
            }

<<<<<<< HEAD
            // We blisfully ignore the actual values received (for now)
            readerService.cancelDiscovery()
            discoveredReaders.fulfill()
        }.store(in: &cancellables)

        readerService.start()
        wait(for: [discoveredReaders], timeout: Constants.expectationTimeout)
    }

    func test_connecting_to_reader_works() {
        let discoveredReaders = expectation(description: "Connected to reader")

        let readerService = ServiceLocator.cardReaderService

        readerService.discoveredReaders.sink { completion in
            readerService.cancelDiscovery()
=======
            // We blissfully ignore the actual values received (for now)
>>>>>>> 2ab22ec7
            discoveredReaders.fulfill()
        } receiveValue: { readers in
            // The Stripe Terminal SDK published an empty list of discovered readers first
            // and it will continue publishing as new readers are discovered.
            // So we ignore the first call to receiveValue, and perform the test on the first call to
            // receive value that is receiving a non-empty array.
            guard !readers.isEmpty else {
                return
            }

            // There should be at least one non nil reader
            guard let firstReader = readers.first else {
                return
            }
            print("==== testing connection with reader ", firstReader)
            readerService.connect(firstReader).sink { completion in
                print("==== completed a")
                readerService.cancelDiscovery()
            } receiveValue: { _ in
                print("==== completed B")
                readerService.cancelDiscovery()
                discoveredReaders.fulfill()
            }.store(in: &self.cancellables)

        }.store(in: &cancellables)

        readerService.start()
        wait(for: [discoveredReaders], timeout: Constants.expectationTimeout)
    }

}<|MERGE_RESOLUTION|>--- conflicted
+++ resolved
@@ -45,12 +45,8 @@
 
         let readerService = ServiceLocator.cardReaderService
 
-<<<<<<< HEAD
-        readerService.discoveredReaders.sink { completion in
+        readerService.discoveredReaders.dropFirst(1).sink { completion in
             readerService.cancelDiscovery()
-=======
-        readerService.discoveredReaders.dropFirst(1).sink { completion in
->>>>>>> 2ab22ec7
             discoveredReaders.fulfill()
         } receiveValue: { readers in
             // There should be at least one non nil reader
@@ -60,7 +56,6 @@
                 return
             }
 
-<<<<<<< HEAD
             // We blisfully ignore the actual values received (for now)
             readerService.cancelDiscovery()
             discoveredReaders.fulfill()
@@ -75,21 +70,10 @@
 
         let readerService = ServiceLocator.cardReaderService
 
-        readerService.discoveredReaders.sink { completion in
+        readerService.discoveredReaders.dropFirst(1).sink { completion in
             readerService.cancelDiscovery()
-=======
-            // We blissfully ignore the actual values received (for now)
->>>>>>> 2ab22ec7
             discoveredReaders.fulfill()
         } receiveValue: { readers in
-            // The Stripe Terminal SDK published an empty list of discovered readers first
-            // and it will continue publishing as new readers are discovered.
-            // So we ignore the first call to receiveValue, and perform the test on the first call to
-            // receive value that is receiving a non-empty array.
-            guard !readers.isEmpty else {
-                return
-            }
-
             // There should be at least one non nil reader
             guard let firstReader = readers.first else {
                 return
