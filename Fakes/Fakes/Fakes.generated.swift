--- conflicted
+++ resolved
@@ -1413,7 +1413,6 @@
         )
     }
 }
-<<<<<<< HEAD
 extension User {
     /// Returns a "ready to use" type filled with fake values.
     ///
@@ -1431,8 +1430,6 @@
         )
     }
 }
-=======
->>>>>>> 311ed91f
 extension WCPayAccountStatusEnum {
     /// Returns a "ready to use" type filled with fake values.
     ///
