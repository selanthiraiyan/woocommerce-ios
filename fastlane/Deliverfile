--- conflicted
+++ resolved
@@ -13,11 +13,7 @@
 screenshots_path './fastlane/promo_screenshots/'
 
 # Make sure to update these keys for a new version
-<<<<<<< HEAD
-app_version '6.8'
-=======
 app_version "7.0"
->>>>>>> 8795a099
 
 team_id '299112'
 
