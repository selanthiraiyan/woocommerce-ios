--- conflicted
+++ resolved
@@ -1,21 +1,12 @@
 PODS:
   - 1PasswordExtension (1.8.6)
   - Alamofire (4.8.0)
-<<<<<<< HEAD
-  - AppAuth (1.4.0):
-    - AppAuth/Core (= 1.4.0)
-    - AppAuth/ExternalUserAgent (= 1.4.0)
-  - AppAuth/Core (1.4.0)
-  - AppAuth/ExternalUserAgent (1.4.0)
-  - Automattic-Tracks-iOS (0.4.5):
-=======
   - AppAuth (1.3.1):
     - AppAuth/Core (= 1.3.1)
     - AppAuth/ExternalUserAgent (= 1.3.1)
   - AppAuth/Core (1.3.1)
   - AppAuth/ExternalUserAgent (1.3.1)
   - Automattic-Tracks-iOS (0.5.1-beta.1):
->>>>>>> 74d9f5b9
     - CocoaLumberjack (~> 3)
     - Reachability (~> 3)
     - Sentry (~> 4)
@@ -169,13 +160,8 @@
 SPEC CHECKSUMS:
   1PasswordExtension: f97cc80ae58053c331b2b6dc8843ba7103b33794
   Alamofire: 3ec537f71edc9804815215393ae2b1a8ea33a844
-<<<<<<< HEAD
-  AppAuth: 31bcec809a638d7bd2f86ea8a52bd45f6e81e7c7
-  Automattic-Tracks-iOS: 7475e8e77cd142ddd1d10c0a3a7a04ac39a8cdb3
-=======
   AppAuth: 8803ba1aec6d00d9afd30093f82e600307eaa6ea
   Automattic-Tracks-iOS: 044b34f28f6584d36faa64d1183d353198ed3bd6
->>>>>>> 74d9f5b9
   Charts: e0dd4cd8f257bccf98407b58183ddca8e8d5b578
   CocoaLumberjack: 2f44e60eb91c176d471fdba43b9e3eae6a721947
   FormatterKit: 4b8f29acc9b872d5d12a63efb560661e8f2e1b98
@@ -212,10 +198,6 @@
   ZendeskSupportProvidersSDK: e183d32abac888c448469e2005c4a5a8c3ed73f0
   ZendeskSupportSDK: e52f37fa8bcba91f024b81025869fe5a2860f741
 
-<<<<<<< HEAD
-PODFILE CHECKSUM: 83c8784d8e86c4ae2937fab2cdee21621177f3c2
-=======
-PODFILE CHECKSUM: 9c41af28281863c8e1439fe3229164844da8cc41
->>>>>>> 74d9f5b9
+PODFILE CHECKSUM: 9d403552d4973ec5354b53c3cf300dc8b03de822
 
 COCOAPODS: 1.9.1