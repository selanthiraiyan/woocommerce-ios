--- conflicted
+++ resolved
@@ -1,12 +1,7 @@
 PODS:
   - 1PasswordExtension (1.8.5)
-<<<<<<< HEAD
   - Alamofire (4.8.0)
-  - Automattic-Tracks-iOS (0.4.3):
-=======
-  - Alamofire (4.7.3)
   - Automattic-Tracks-iOS (0.4.4-beta.2):
->>>>>>> ab806aab
     - CocoaLumberjack (~> 3.5.2)
     - Reachability (~> 3.1)
     - Sentry (~> 4)
@@ -95,13 +90,8 @@
     - ZendeskSupportProvidersSDK (~> 5.0.1)
 
 DEPENDENCIES:
-<<<<<<< HEAD
   - Alamofire (~> 4.8)
-  - Automattic-Tracks-iOS (~> 0.4.0)
-=======
-  - Alamofire (~> 4.7)
   - Automattic-Tracks-iOS (~> 0.4.4-beta)
->>>>>>> ab806aab
   - Charts (~> 3.3.0)
   - CocoaLumberjack (~> 3.5)
   - CocoaLumberjack/Swift (~> 3.5)
@@ -109,15 +99,9 @@
   - KeychainAccess (~> 3.2)
   - Kingfisher (~> 5.11.0)
   - WordPress-Editor-iOS (~> 1.11.0)
-<<<<<<< HEAD
   - WordPressAuthenticator (~> 1.11.0-beta)
   - WordPressShared (~> 1.8.16-beta)
-  - WordPressUI (~> 1.5.1)
-=======
-  - WordPressAuthenticator (~> 1.10.6)
-  - WordPressShared (~> 1.8.2)
   - WordPressUI (~> 1.5.2-beta)
->>>>>>> ab806aab
   - Wormholy (~> 1.5.1)
   - WPMediaPicker (~> 1.6.0)
   - XLPagerTabStrip (~> 9.0)
@@ -164,13 +148,8 @@
 
 SPEC CHECKSUMS:
   1PasswordExtension: 0e95bdea64ec8ff2f4f693be5467a09fac42a83d
-<<<<<<< HEAD
   Alamofire: 3ec537f71edc9804815215393ae2b1a8ea33a844
-  Automattic-Tracks-iOS: 5515b3e6a5e55183a244ca6cb013df26810fa994
-=======
-  Alamofire: c7287b6e5d7da964a70935e5db17046b7fde6568
   Automattic-Tracks-iOS: 6d382b8a75dd107c6d73f8f539e734ff5064ec69
->>>>>>> ab806aab
   Charts: e0dd4cd8f257bccf98407b58183ddca8e8d5b578
   CocoaLumberjack: 2f44e60eb91c176d471fdba43b9e3eae6a721947
   FormatterKit: 4b8f29acc9b872d5d12a63efb560661e8f2e1b98
@@ -189,17 +168,10 @@
   UIDeviceIdentifier: 44f805037d21b94394821828f4fcaba34b38c2d0
   WordPress-Aztec-iOS: 050b34d4c3adfb7c60363849049b13d60683b348
   WordPress-Editor-iOS: 304098424f1051cb271546c99f906aac296b1b81
-<<<<<<< HEAD
   WordPressAuthenticator: c69b217614533d91e449fb54c3a813e544464922
   WordPressKit: af813ac74d5248bbc2b89e274dc023b6e960e000
   WordPressShared: ddcb40e608bc0f0162cce5e8df006584febcec50
-  WordPressUI: ce0ac522146dabcd0a68ace24c0104dfdf6f4b0d
-=======
-  WordPressAuthenticator: 9141ea5a2e2b227252f3da6b3282a467f62588ba
-  WordPressKit: 5b37877f273fc4bc7289eb736df3bd3122535bd4
-  WordPressShared: 5561910e9b6635874abeb10e450b7d2a29f23838
   WordPressUI: 77907b59f39530af1003a30e6148a3ad0d2b179f
->>>>>>> ab806aab
   Wormholy: f01b096b449a9fcab864a10f7e5b5693b1225c88
   WPMediaPicker: e5d28197da6b467d4e5975d64a49255977e39455
   wpxmlrpc: d758b6ad17723d31d06493acc932f6d9b340de95
@@ -212,10 +184,6 @@
   ZendeskSupportProvidersSDK: e183d32abac888c448469e2005c4a5a8c3ed73f0
   ZendeskSupportSDK: e52f37fa8bcba91f024b81025869fe5a2860f741
 
-<<<<<<< HEAD
-PODFILE CHECKSUM: b26ef2f0b8eab40bc44767fbd8f85be61b6f5c2f
-=======
-PODFILE CHECKSUM: 319e08b3ab1a4c06462aebba97ec16d10b2b4836
->>>>>>> ab806aab
+PODFILE CHECKSUM: 16e2eb969da87f3c034f687957dc2d753409b8d1
 
 COCOAPODS: 1.9.1