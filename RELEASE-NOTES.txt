--- conflicted
+++ resolved
@@ -1,11 +1,8 @@
 1.9
 -----
 - bugfix: fixes "Unable to load content" error message when attempting to get Top Performers content.
-<<<<<<< HEAD
 - new feature: You can now manually add shipment tracking to an Order
-=======
 - bugfix: fixes Store Picker: some users are unable to continue after logging in.
->>>>>>> ca205a45
  
 1.8
 -----
