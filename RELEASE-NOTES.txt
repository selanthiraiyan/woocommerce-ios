5.1
-----
<<<<<<< HEAD
- [*] bugfix: now reviews are refreshed correctly. If you try to delete or to set as spam a review from the web, the result will match in the product reviews list.

=======
- [*] If the Products switch is on in Settings > Experimental Features:
  - For a variable product, the stock status is not shown in the product details anymore when stock management is disabled since stock status is controlled at variation level.
>>>>>>> d0d04981
 
5.0
-----
- [*] Order details > product details: tapping outside of the bottom sheet from "Add more details" menu does not dismiss the whole product details anymore.
- [*] If the Products switch is on in Settings > Experimental Features, product editing for basic fields are enabled for non-core products (whose product type is not simple/external/variable/grouped) - images, name, description, readonly price, readonly inventory, tags, categories, short description, and product settings.
- [*] Order Detail: added "Guest" placeholder on Order Details card when there's no customer name.
- [*] If the Products switch is on in Settings > Experimental Features:
  - Product editing for basic fields are enabled for non-core products (whose product type is not simple/external/variable/grouped) - images, name, description, readonly price, readonly inventory, tags, categories, short description, and product settings.
  - Inventory and shipping settings are now editable for a variable product.
  - A product variation's stock status is now editable in inventory settings.
  - Reviews row is now hidden if reviews are disabled.
  - Now it's possible to open the product's reviews screen also if there are no reviews.
  - We improved our VoiceOver support in Product Detail screen.
- [*] In Settings, the "Feature Request" button was replaced with "Send Feedback" (Survey) (https://git.io/JUmUY)


4.9
-----
- [**] Sign in with Apple is now available in the log in process.
- [**] In Settings > Experimental Features, a Products switch is now available for turning Products M3 features on and off for core products (default off for beta testing). Products M3 features: edit grouped, external and variable products, enable/disable reviews, change product type and update categories and tags.
- [*] Edit Products: the update action now shows up on the product details after updating just the sale price.
- [*] Fix a crash that sometimes happen when tapping on a Product Review push notification.
- [*] Variable product > variation list: a warning banner is shown if any variations do not have a price, and warning text is shown on these variation rows.


4.8
-----
- [*] Enabled right/left swipe on product images.


4.7
-----
- [*] Fixed an intermittent crash when sending an SMS from the app.


4.6
-----
- [*] Fix an issue in the y-axis values on the dashboard charts where a negative value could show two minus signs.
- [*] When a simple product doesn't have a price set, the price row on the product details screen now shows "Add Price" placeholder instead of an empty regular price.
- [*] If WooCommerce 4.0 is available the app will show the new stats dashboard, otherwise will show a banner indicating the user to upgrade.
- [*] The total orders row is removed from the readonly product details (products that are not a simple product) to avoid confusion since it's not shown on the editable form for simple products.


4.5
-----
- [**] Products: now you can update product images, product settings, viewing and sharing a product.
- [*] In Order Details, the item subtotal is now shown on the right side instead of the quantity. The quantity can still be viewed underneath the product name.
- [*] In Order Details, SKU was removed from the Products List. It is still shown when fulfilling the order or viewing the product details.
- [*] Polish the loading state on the product variations screen.
- [*] When opening a simple product from outside of the Products tab (e.g. from Top Performers section or an order), the product name and ellipsis menu (if the Products feature switch is enabled) should be visible in the navigation bar.
 

4.4
-----
- Order Detail: the HTML shipping method is now showed correctly
- [internal] Logging in via 'Log in with Google' has changes that can cause regressions. See https://git.io/Jf2Fs for full testing details.
- [**] Fix bugs related to push notifications: after receiving a new order push notification, the Reviews tab does not show a badge anymore. The application icon badge number is now cleared by navigating to the Orders tab and/or the Reviews tab, depending on the types of notifications received.
- [*] The discard changes prompt now only appears when navigating from product images screen if any images have been deleted.
- [*] Fix the issue where product details screen cannot be scrolled to the bottom in landscape after keyboard is dismissed (e.g. from editing product title).
- [*] The product name is now shown in the product details navigation bar so that the name is always visible.
- [*] The images pending upload should be visible after editing product images from product details.
- [*] The discard changes prompt does not appear when navigating from product settings detail screens with a text field (slug, purchase note, and menu order) anymore.
- [*] Fix the wrong cell appearance in the order status list.
- [*] The "View product in store" action will be shown only if the product is published.
- [internal] Modified the component used for fetching data from the database. Please watch out for crashes in lists.


4.3
-----
- Products: now the Product details can be edited and saved outside Products tab (e.g. from Order details or Top Performers).
- [internal]: the navigation to the password entry screen has changed and can cause regressions. See https://git.io/JflDW for testing details.
- [internal] Refactored some API calls for fetching a Note, Product, and Product Review. 
- Products: we improved our VoiceOver support in Product Price settings
- In Settings > Experimental Features, a Products switch is now available for turning Products M2 features on and off for simple products (default off for beta testing). Products M2 features: update product images, product settings, viewing and sharing a product.
- The WIP banner on the Products tab is now collapsed by default for more vertical space.
- Dropped iOS 11 support. From now we support iOS 12 and later.
- In Order Details, the Payment card is now shown right after the Products and Refunded Products cards.


4.2
-----
- Products: now tapping anywhere on a product cell where you need to insert data, like in Product Price and Product Shipping settings, you start to edit the text field.
- Products: now the keyboard pop up automatically in Edit Description
- The Processing orders list will now show upcoming (future) orders.
- Improved stats: fixed the incorrect time range on "This Week" tab when loading improved stats on a day when daily saving time changes.
- [internal]: the "send magic link" screen has navigation changes that can cause regressions. See https://git.io/Jfqio for testing details.
- The Orders list is now automatically refreshed when reopening the app. 
- The Orders list is automatically refreshed if a new order (push notification) comes in.
- Orders -> Search: The statuses now shows the total number of orders with that status.


4.1
-----
- Fix an intermittent crash when downloading Orders
- The Photo Library permission alert shouldn't be prompted when opening the readonly product details or edit product for simple products, which is reproducible on iOS 11 or 12 devices. (The permission is only triggered when uploading images in Zendesk support or in debug builds with Products M2 enabled.)
- [internal] Updated the empty search result views for Products and Orders. https://git.io/Jvdap

 
4.0
-----
- Products is now available with limited editing for simple products!
- Fix pulling to refresh on the Processing tab sometimes will not show the up-to-date orders.
- Edit Product > Price Settings: schedule sale is now available even when either the start or end date is not set, and the sale end date can be removed now.
- Improved stats: fixed a crash when loading improved stats on a day when daily saving time changes.
- [internal] Changed the Shipping and Tax classes list loading so that any cached data is shown right away
- [internal] Edit Products M2: added an image upload source for product images - WordPress Media Library.
- [internal] Slightly changed the dependency graph of the database fetching component. Please watch out for data loading regressions.
- [internal] the signup and login Magic Link flows have code changes. See https://git.io/JvyB3 for testing details.
- [internal] the login via Magic Link flows have code changes. See https://git.io/JvyB3 for testing details.
- [internal] the login via Continue with Google flows have code changes that can cause regressions. See https://git.io/Jvyjg for testing details.
- [internal] the signup and login Magic Link flows have code changes. See https://git.io/JvyB3 for testing details.
- [internal] under Edit Products M2 feature flag, there are 4 ways to sort the products on the products tab.
- [internal] the login flow has changes to the 2-factor authentication navigation. See https://git.io/JvdKP for testing details.

3.9
-----
- bugfix: now in the Order List the order status label is no more clipped
- bugfix: now the launch screen is no more stretched
- The Shipping Provider flow, will be called now Shipping Carrier.
- Edit Products: in price settings, the order of currency and price field follows the store currency options under wp-admin > WooCommerce > Settings > General.
- [internal] The signup and login flows have code changes. See https://git.io/Jv1Me for testing details.
 
3.8
-----
- Dashboard stats: any negative revenue (from refunds for example) for a time period are shown now.
- Redesigned Orders List: Processing and All Orders are now shown in front. Filtering was moved to the Search view.
- Fix Reviews sometimes failing to load on some WooCommerce configurations
- Experimental: a Products feature switch is visible in Settings > Experimental Features that shows/hides the Products tab, and allow to edit a product.
 
3.7
-----
- Dashboard: now tapping on a product on "Top Performers" section open the product detail

3.6
-----
- Order Details: see a list of issued refunds inside the order detail screen
- Orders tab: Orders to fulfill badge shows numbers 1-99, and now 99+ for anything over 99. Previously, it was 9+.
- Orders tab: The full total amount is now shown.
- Order Details & Product UI: if a Product name has HTML escape characters, they should be decoded in the app.
- Order Details: if the Order has multiple Products, tapping on any Product should open the same Product now.
- bugfix: the orders badge on tab bar now is correctly refreshed after switching to a store with badge count equal to zero.
- The orders tab now localizes item quantities and the order badge.


3.5
-----
- bugfix: when the app is in the foreground while receiving a push notification, the badge on the Orders tab and Reviews tab should be updated correctly based on the type of the notification.
- bugfix: after logging out and in, the Product list should be loaded to the correct store instead of being empty.
- bugfix: in Contact Support, a message should always be sent successfully now.

3.4
-----
- bugfix: on the Order Details screen, the product quantity title in the 2-column header view aligns to the right now
- bugfix: tapping on a new Order push notification, it used to go to the Reviews tab. Now it should go to the new Order screen
- bugfix: on the Products tab, if tapping on a Product and then switching stores, the old Product details used to remain on the Products tab. Now the Product list is always shown on the Products tab after switching stores.
- Dark mode: colors are updated up to design for the navigation bar, tab bar, Fulfill Order > add tracking icon, Review Details > product link icon.
- bugfix/enhancement: on the Products tab, if there are no Products the "Work In Progress" banner is shown with an image placeholder below now.
- bugfix: the deleted Product Variations should not show up after syncing anymore.
- bugfix: now the shipping address in the Order Detail is hidden if the order contains only virtual products
- bugfix: when logged out, Contact Support should be enabled now after typing a valid email address with an email keyboard type.

3.3
-----
- bugfix: add some padding to an order item image in the Fulfillment view, when no SKU exists
- bugfix: View Billing Information > Contact Details: the email button wouldn't do anything if you don't have an email account configured in the Mail app. Now an option to copy the email address is presented instead of doing nothing.
- bugfix: Fulfill Order screen now displays full customer provided note, instead of cutting it to a single line.
- bugfix: Fixed clipped content on section headings with larger font sizes
- bugfix: Fixed footer overlapping the last row in Settings > About with larger font sizes
- bugfix: the Orders badge on tab bar now is correctly refreshed after switching stores
 
3.2.1
-----
- bugfix: the order detail status and "Begin fulfillment" button now are correctly updated when the order status changes
- bugfix: after adding a new order note, now it appear correctly inside the order detail

3.2
-----
- Experimental: a Products feature switch is visible in Settings > Experimental Features that shows/hides the Products tab with a Work In Progress banner at the top.
- Experimental: if a Product has variations, the variants info are shown on the Product Details that navigates to a list of variations with each price or visibility shown.
- Enhancement: Support for dark mode
- bugfix: Settings no longer convert to partial dark mode.
- Experimental: Support the latest wc-admin plugin release, v0.23.0 and up
 
3.1
-----
- The order detail view now includes the shipping method of the order.
- Enhancement: The Reviews tab now presents all the Product Reviews
- Updated appearance of Order Details - temporarily disabling dark mode.
- bugfix: fixed UI appearance on cells of Order List when tapping with dark mode enabled.
- bugfix: Reviews no longer convert to partial dark mode. Dark mode coming soon!
- bugfix: Order Details now has the right space between cells.
- bugfix: update the new stats endpoint for WC Admin plugin version 0.22+, and notify the user about the minimum plugin version when they cannot see the new stats. It'd be great to also mention this in the App Store release notes: the new stats UI now requires WC Admin plugin version 0.22+.

3.0
-----
- bugfix: for sites with empty site time zone in the API (usually with UTC specified in wp-admin settings) and when the site time zone is not GMT+0, the stats v4 data no longer has the wrong boundaries (example in #1357).
- bugfix: fixed a UI appearance problem on mail composer on iOS 13.
 
2.9
-----
- bugfix: the badge "9+" on the Orders tab doesn't overlap with the tab label on iPhone SE/8 landscape now, and polished based on design spec.
- bugfix: the Top Performers in the new stats page should not have a dark header bar when launching the app in Dark mode.
- Enhancement: preselect current Order status when editing the status with a list of order statuses.
- bugfix: on Orders tab, the order status filter now stays after changing an Order status.
 
2.8
-----
 
2.7
-----
- Enhancement: Enhancements to the Order Details screen, adding more customer information.
- bugfix: the App Logs shouldn't be editable, only copy / paste.
- bugfix: Reviews were not localized.
- bugfix: On log in, some users would see the Continue button but be unable to Continue, due to errors with the account. A new "Try another account" button has been added as an option.
- bugfix: Product Details page was displaying the Price in the wrong currency.
- Enhancement: removed the "New Orders" card from the My store tab, now that the Orders tab displays the same information.
- Added brand new stats page for user with the WooCommerce Admin plugin and provided an option for users to opt in or out directly from the Settings page.
- bugfix: Order Details: icon on "Details" cell for fulfilled order can be wrong.
 
2.6
-----
- bugfix: 9+ orders in the orders badge text is now easier to read
- bugfix: Keep those sign-in bugs coming! We tracked down and fixed a `Log in with Jetpack` issue, where users with a Byte Order Mark in their `wp-config.php` file were returning error responses during API requests. These users would see their store listed in the sign-in screen, but were unable to tap the Continue button.
- bugfix: prevents a potential edge case where the login screen could be dismissed in a future version of iOS.
- bugfix: While tuning up the behind-the-scenes for Order Detail screens, we accidentally lost the ability to automatically download any missing product images. Product image downloads restored!

2.5
-----
- bugfix: on certain devices, pulling down to refresh on Order Details screen used to result in weird UI with misplaced labels. Should be fixed in this release.
- Enhancement: Display a badge in the bottom tab, overlapping the Orders icon, to indicate the number of orders processing.
- Enhancement: The Notifications tab has been replaced by Reviews 

2.4
-----
- New feature: in Order Details > Shipment Tracking, a new action is added to the "more" action menu for copying tracking number.
- Enhancement: updated the footer in Settings to inform users that we're hiring.
- bugfix & improvement: when Jetpack site stats module is turned off or when user has no permission to view site stats, the generic error toast is not shown to the user anymore. Additionally, the visitors stats UI is shown/hidden when the Jetpack module is activated/deactivated respectively.

2.3
-----
- Improvement: improved Dynamic Type support in the body of the notification in the Notifications tab.

2.2
-----
- improvement: opting out of Tracks syncs with WordPress.com
 
2.1
-----
- improvement: improved support for RTL languages in the Dashboard
- enhancement: You can now view product images on orders. Tapping on Products in Orders will present a view-only version of the Product's Details.
 
2.0
-----
- bugfix: dates in the Order Details screen are now localised.
- improvement: improved support for larger font sizes in the login screen
 
1.9
-----
- bugfix: fixes "Unable to load content" error message when attempting to get Top Performers content.
- new feature: You can now manually add shipment tracking to an Order. This feature is for users who have the [Shipment Tracking plugin](https://woocommerce.com/products/shipment-tracking) installed.
- bugfix: fixes Store Picker: some users are unable to continue after logging in.
- bugfix: fixes a crash when the network connection is slow
 
1.8
-----

1.7.1
-----
- Fixed a bug where Order List did not load for some users.
- update: this app supports iOS 12.0 and up.
- improvement: improved support for large text sizes.
- bugfix: fixes Order List not loading for some users.
- bugfix: fixes "Unable to load content" error message when attempting to get Top Performers content.
 
1.7
-----
- improvement: you can now log in using a site address.

1.6
-----
- improvement: Tracking numbers can now be copied to the pasteboard from the order details screen.

1.5
-----
- bugfix: Sometimes Settings would style all the options like "Log Out". No longer happens now.
- bugfix: order status refreshes upon pull-to-refresh in Order Details
- bugfix: payment status label background color showing up beyond rounded border
- improvement: change top performers text from "Total Product Order" to "Total orders" for clarity
- bugfix: fixed an issue on the order details screen where the shipment tracking dates were incorrect

1.4
-----
- bugfix: fix a crash happening on log out
- new feature: Add shipment tracking to Order Details screen
- improvement: The store switcher now allows you to go back to the previous screen without logging you out
- improvement: Custom order status labels are now supported! Instead of just displaying the order status slug and capitalizing the slug, the custom order status label will now be fetched from the server and properly displayed.
- improvement: Filtering by custom order status now supported!
- new feature: You can now manually change the status of an order on the order details screen
- bugfix: correctly flips chevron on Dashboard > New Orders, to support RTL languages.
- bugfix: fixed an issue on the order details screen where the shipment tracking dates were incorrect

1.3
-----
- bugfix: Allows for decimal quantities which some extensions have
- new feature: quick site select. Navigate to Settings > select row with store website.
- improvement: Updated the colors of the bars in the charts for better readability
- improvement: Present an error message with an option to retry when adding a note to an order fails
- improvement: Present an error message with an option to retry when fulfilling an order fails
- bugfix: Log out of the current account right after selecting "Try another account" in store picker
- improvement: Use the store name for the title of the view in "My store" tab
- improvement: Add an alert to let the user know about our new store switcher
- improvement: Display Address in Order Details screen unless every field is empty<|MERGE_RESOLUTION|>--- conflicted
+++ resolved
@@ -1,13 +1,10 @@
 5.1
 -----
-<<<<<<< HEAD
 - [*] bugfix: now reviews are refreshed correctly. If you try to delete or to set as spam a review from the web, the result will match in the product reviews list.
-
-=======
 - [*] If the Products switch is on in Settings > Experimental Features:
   - For a variable product, the stock status is not shown in the product details anymore when stock management is disabled since stock status is controlled at variation level.
->>>>>>> d0d04981
- 
+
+
 5.0
 -----
 - [*] Order details > product details: tapping outside of the bottom sheet from "Add more details" menu does not dismiss the whole product details anymore.
