--- conflicted
+++ resolved
@@ -4,10 +4,7 @@
 - [*] Sign In With Apple: if the Apple ID has been disconnected from the WordPress app (e.g. in Settings > Apple ID > Password & Security > Apps using Apple ID), the app is logged out on app launch or app switch.
 - [*] Now from an Order Detail it's only possible to open a Product in read-only mode.
 - [internal] #2881 Upgraded WPAuth from 1.24 to 1.26-beta.12. Regressions may happen in login flows.
-<<<<<<< HEAD
-=======
 - [internal] #2896 Configured the same user agent header for all the network requests made through the app.
->>>>>>> 046a3940
 
 
 5.1
