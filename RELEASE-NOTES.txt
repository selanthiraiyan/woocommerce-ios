5.1
-----
- [*] bugfix: now reviews are refreshed correctly. If you try to delete or to set as spam a review from the web, the result will match in the product reviews list.
- [*] If the Products switch is on in Settings > Experimental Features:
  - For a variable product, the stock status is not shown in the product details anymore when stock management is disabled since stock status is controlled at variation level.
<<<<<<< HEAD
- [*] Sign In With Apple: if the Apple ID has been disconnected from the WordPress app (e.g. in Settings > Apple ID > Password & Security > Apps using Apple ID), the app is logged out on app launch.
 
=======
- [internal] The Order List and Orders Search → Filter has a new backend architecture (#2820). This was changed as an experiment to fix #1543. This affects iOS 13.0 users only. No new behaviors have been added. Github project: https://git.io/JUBco. 
>>>>>>> 5163bf09


5.0
-----
- [*] Order details > product details: tapping outside of the bottom sheet from "Add more details" menu does not dismiss the whole product details anymore.
- [*] If the Products switch is on in Settings > Experimental Features, product editing for basic fields are enabled for non-core products (whose product type is not simple/external/variable/grouped) - images, name, description, readonly price, readonly inventory, tags, categories, short description, and product settings.
- [*] Order Detail: added "Guest" placeholder on Order Details card when there's no customer name.
- [*] If the Products switch is on in Settings > Experimental Features:
  - Product editing for basic fields are enabled for non-core products (whose product type is not simple/external/variable/grouped) - images, name, description, readonly price, readonly inventory, tags, categories, short description, and product settings.
  - Inventory and shipping settings are now editable for a variable product.
  - A product variation's stock status is now editable in inventory settings.
  - Reviews row is now hidden if reviews are disabled.
  - Now it's possible to open the product's reviews screen also if there are no reviews.
  - We improved our VoiceOver support in Product Detail screen.
- [*] In Settings, the "Feature Request" button was replaced with "Send Feedback" (Survey) (https://git.io/JUmUY)


4.9
-----
- [**] Sign in with Apple is now available in the log in process.
- [**] In Settings > Experimental Features, a Products switch is now available for turning Products M3 features on and off for core products (default off for beta testing). Products M3 features: edit grouped, external and variable products, enable/disable reviews, change product type and update categories and tags.
- [*] Edit Products: the update action now shows up on the product details after updating just the sale price.
- [*] Fix a crash that sometimes happen when tapping on a Product Review push notification.
- [*] Variable product > variation list: a warning banner is shown if any variations do not have a price, and warning text is shown on these variation rows.


4.8
-----
- [*] Enabled right/left swipe on product images.


4.7
-----
- [*] Fixed an intermittent crash when sending an SMS from the app.


4.6
-----
- [*] Fix an issue in the y-axis values on the dashboard charts where a negative value could show two minus signs.
- [*] When a simple product doesn't have a price set, the price row on the product details screen now shows "Add Price" placeholder instead of an empty regular price.
- [*] If WooCommerce 4.0 is available the app will show the new stats dashboard, otherwise will show a banner indicating the user to upgrade.
- [*] The total orders row is removed from the readonly product details (products that are not a simple product) to avoid confusion since it's not shown on the editable form for simple products.


4.5
-----
- [**] Products: now you can update product images, product settings, viewing and sharing a product.
- [*] In Order Details, the item subtotal is now shown on the right side instead of the quantity. The quantity can still be viewed underneath the product name.
- [*] In Order Details, SKU was removed from the Products List. It is still shown when fulfilling the order or viewing the product details.
- [*] Polish the loading state on the product variations screen.
- [*] When opening a simple product from outside of the Products tab (e.g. from Top Performers section or an order), the product name and ellipsis menu (if the Products feature switch is enabled) should be visible in the navigation bar.
 

4.4
-----
- Order Detail: the HTML shipping method is now showed correctly
- [internal] Logging in via 'Log in with Google' has changes that can cause regressions. See https://git.io/Jf2Fs for full testing details.
- [**] Fix bugs related to push notifications: after receiving a new order push notification, the Reviews tab does not show a badge anymore. The application icon badge number is now cleared by navigating to the Orders tab and/or the Reviews tab, depending on the types of notifications received.
- [*] The discard changes prompt now only appears when navigating from product images screen if any images have been deleted.
- [*] Fix the issue where product details screen cannot be scrolled to the bottom in landscape after keyboard is dismissed (e.g. from editing product title).
- [*] The product name is now shown in the product details navigation bar so that the name is always visible.
- [*] The images pending upload should be visible after editing product images from product details.
- [*] The discard changes prompt does not appear when navigating from product settings detail screens with a text field (slug, purchase note, and menu order) anymore.
- [*] Fix the wrong cell appearance in the order status list.
- [*] The "View product in store" action will be shown only if the product is published.
- [internal] Modified the component used for fetching data from the database. Please watch out for crashes in lists.


4.3
-----
- Products: now the Product details can be edited and saved outside Products tab (e.g. from Order details or Top Performers).
- [internal]: the navigation to the password entry screen has changed and can cause regressions. See https://git.io/JflDW for testing details.
- [internal] Refactored some API calls for fetching a Note, Product, and Product Review. 
- Products: we improved our VoiceOver support in Product Price settings
- In Settings > Experimental Features, a Products switch is now available for turning Products M2 features on and off for simple products (default off for beta testing). Products M2 features: update product images, product settings, viewing and sharing a product.
- The WIP banner on the Products tab is now collapsed by default for more vertical space.
- Dropped iOS 11 support. From now we support iOS 12 and later.
- In Order Details, the Payment card is now shown right after the Products and Refunded Products cards.


4.2
-----
- Products: now tapping anywhere on a product cell where you need to insert data, like in Product Price and Product Shipping settings, you start to edit the text field.
- Products: now the keyboard pop up automatically in Edit Description
- The Processing orders list will now show upcoming (future) orders.
- Improved stats: fixed the incorrect time range on "This Week" tab when loading improved stats on a day when daily saving time changes.
- [internal]: the "send magic link" screen has navigation changes that can cause regressions. See https://git.io/Jfqio for testing details.
- The Orders list is now automatically refreshed when reopening the app. 
- The Orders list is automatically refreshed if a new order (push notification) comes in.
- Orders -> Search: The statuses now shows the total number of orders with that status.


4.1
-----
- Fix an intermittent crash when downloading Orders
- The Photo Library permission alert shouldn't be prompted when opening the readonly product details or edit product for simple products, which is reproducible on iOS 11 or 12 devices. (The permission is only triggered when uploading images in Zendesk support or in debug builds with Products M2 enabled.)
- [internal] Updated the empty search result views for Products and Orders. https://git.io/Jvdap

 
4.0
-----
- Products is now available with limited editing for simple products!
- Fix pulling to refresh on the Processing tab sometimes will not show the up-to-date orders.
- Edit Product > Price Settings: schedule sale is now available even when either the start or end date is not set, and the sale end date can be removed now.
- Improved stats: fixed a crash when loading improved stats on a day when daily saving time changes.
- [internal] Changed the Shipping and Tax classes list loading so that any cached data is shown right away
- [internal] Edit Products M2: added an image upload source for product images - WordPress Media Library.
- [internal] Slightly changed the dependency graph of the database fetching component. Please watch out for data loading regressions.
- [internal] the signup and login Magic Link flows have code changes. See https://git.io/JvyB3 for testing details.
- [internal] the login via Magic Link flows have code changes. See https://git.io/JvyB3 for testing details.
- [internal] the login via Continue with Google flows have code changes that can cause regressions. See https://git.io/Jvyjg for testing details.
- [internal] the signup and login Magic Link flows have code changes. See https://git.io/JvyB3 for testing details.
- [internal] under Edit Products M2 feature flag, there are 4 ways to sort the products on the products tab.
- [internal] the login flow has changes to the 2-factor authentication navigation. See https://git.io/JvdKP for testing details.

3.9
-----
- bugfix: now in the Order List the order status label is no more clipped
- bugfix: now the launch screen is no more stretched
- The Shipping Provider flow, will be called now Shipping Carrier.
- Edit Products: in price settings, the order of currency and price field follows the store currency options under wp-admin > WooCommerce > Settings > General.
- [internal] The signup and login flows have code changes. See https://git.io/Jv1Me for testing details.
 
3.8
-----
- Dashboard stats: any negative revenue (from refunds for example) for a time period are shown now.
- Redesigned Orders List: Processing and All Orders are now shown in front. Filtering was moved to the Search view.
- Fix Reviews sometimes failing to load on some WooCommerce configurations
- Experimental: a Products feature switch is visible in Settings > Experimental Features that shows/hides the Products tab, and allow to edit a product.
 
3.7
-----
- Dashboard: now tapping on a product on "Top Performers" section open the product detail

3.6
-----
- Order Details: see a list of issued refunds inside the order detail screen
- Orders tab: Orders to fulfill badge shows numbers 1-99, and now 99+ for anything over 99. Previously, it was 9+.
- Orders tab: The full total amount is now shown.
- Order Details & Product UI: if a Product name has HTML escape characters, they should be decoded in the app.
- Order Details: if the Order has multiple Products, tapping on any Product should open the same Product now.
- bugfix: the orders badge on tab bar now is correctly refreshed after switching to a store with badge count equal to zero.
- The orders tab now localizes item quantities and the order badge.


3.5
-----
- bugfix: when the app is in the foreground while receiving a push notification, the badge on the Orders tab and Reviews tab should be updated correctly based on the type of the notification.
- bugfix: after logging out and in, the Product list should be loaded to the correct store instead of being empty.
- bugfix: in Contact Support, a message should always be sent successfully now.

3.4
-----
- bugfix: on the Order Details screen, the product quantity title in the 2-column header view aligns to the right now
- bugfix: tapping on a new Order push notification, it used to go to the Reviews tab. Now it should go to the new Order screen
- bugfix: on the Products tab, if tapping on a Product and then switching stores, the old Product details used to remain on the Products tab. Now the Product list is always shown on the Products tab after switching stores.
- Dark mode: colors are updated up to design for the navigation bar, tab bar, Fulfill Order > add tracking icon, Review Details > product link icon.
- bugfix/enhancement: on the Products tab, if there are no Products the "Work In Progress" banner is shown with an image placeholder below now.
- bugfix: the deleted Product Variations should not show up after syncing anymore.
- bugfix: now the shipping address in the Order Detail is hidden if the order contains only virtual products
- bugfix: when logged out, Contact Support should be enabled now after typing a valid email address with an email keyboard type.

3.3
-----
- bugfix: add some padding to an order item image in the Fulfillment view, when no SKU exists
- bugfix: View Billing Information > Contact Details: the email button wouldn't do anything if you don't have an email account configured in the Mail app. Now an option to copy the email address is presented instead of doing nothing.
- bugfix: Fulfill Order screen now displays full customer provided note, instead of cutting it to a single line.
- bugfix: Fixed clipped content on section headings with larger font sizes
- bugfix: Fixed footer overlapping the last row in Settings > About with larger font sizes
- bugfix: the Orders badge on tab bar now is correctly refreshed after switching stores
 
3.2.1
-----
- bugfix: the order detail status and "Begin fulfillment" button now are correctly updated when the order status changes
- bugfix: after adding a new order note, now it appear correctly inside the order detail

3.2
-----
- Experimental: a Products feature switch is visible in Settings > Experimental Features that shows/hides the Products tab with a Work In Progress banner at the top.
- Experimental: if a Product has variations, the variants info are shown on the Product Details that navigates to a list of variations with each price or visibility shown.
- Enhancement: Support for dark mode
- bugfix: Settings no longer convert to partial dark mode.
- Experimental: Support the latest wc-admin plugin release, v0.23.0 and up
 
3.1
-----
- The order detail view now includes the shipping method of the order.
- Enhancement: The Reviews tab now presents all the Product Reviews
- Updated appearance of Order Details - temporarily disabling dark mode.
- bugfix: fixed UI appearance on cells of Order List when tapping with dark mode enabled.
- bugfix: Reviews no longer convert to partial dark mode. Dark mode coming soon!
- bugfix: Order Details now has the right space between cells.
- bugfix: update the new stats endpoint for WC Admin plugin version 0.22+, and notify the user about the minimum plugin version when they cannot see the new stats. It'd be great to also mention this in the App Store release notes: the new stats UI now requires WC Admin plugin version 0.22+.

3.0
-----
- bugfix: for sites with empty site time zone in the API (usually with UTC specified in wp-admin settings) and when the site time zone is not GMT+0, the stats v4 data no longer has the wrong boundaries (example in #1357).
- bugfix: fixed a UI appearance problem on mail composer on iOS 13.
 
2.9
-----
- bugfix: the badge "9+" on the Orders tab doesn't overlap with the tab label on iPhone SE/8 landscape now, and polished based on design spec.
- bugfix: the Top Performers in the new stats page should not have a dark header bar when launching the app in Dark mode.
- Enhancement: preselect current Order status when editing the status with a list of order statuses.
- bugfix: on Orders tab, the order status filter now stays after changing an Order status.
 
2.8
-----
 
2.7
-----
- Enhancement: Enhancements to the Order Details screen, adding more customer information.
- bugfix: the App Logs shouldn't be editable, only copy / paste.
- bugfix: Reviews were not localized.
- bugfix: On log in, some users would see the Continue button but be unable to Continue, due to errors with the account. A new "Try another account" button has been added as an option.
- bugfix: Product Details page was displaying the Price in the wrong currency.
- Enhancement: removed the "New Orders" card from the My store tab, now that the Orders tab displays the same information.
- Added brand new stats page for user with the WooCommerce Admin plugin and provided an option for users to opt in or out directly from the Settings page.
- bugfix: Order Details: icon on "Details" cell for fulfilled order can be wrong.
 
2.6
-----
- bugfix: 9+ orders in the orders badge text is now easier to read
- bugfix: Keep those sign-in bugs coming! We tracked down and fixed a `Log in with Jetpack` issue, where users with a Byte Order Mark in their `wp-config.php` file were returning error responses during API requests. These users would see their store listed in the sign-in screen, but were unable to tap the Continue button.
- bugfix: prevents a potential edge case where the login screen could be dismissed in a future version of iOS.
- bugfix: While tuning up the behind-the-scenes for Order Detail screens, we accidentally lost the ability to automatically download any missing product images. Product image downloads restored!

2.5
-----
- bugfix: on certain devices, pulling down to refresh on Order Details screen used to result in weird UI with misplaced labels. Should be fixed in this release.
- Enhancement: Display a badge in the bottom tab, overlapping the Orders icon, to indicate the number of orders processing.
- Enhancement: The Notifications tab has been replaced by Reviews 

2.4
-----
- New feature: in Order Details > Shipment Tracking, a new action is added to the "more" action menu for copying tracking number.
- Enhancement: updated the footer in Settings to inform users that we're hiring.
- bugfix & improvement: when Jetpack site stats module is turned off or when user has no permission to view site stats, the generic error toast is not shown to the user anymore. Additionally, the visitors stats UI is shown/hidden when the Jetpack module is activated/deactivated respectively.

2.3
-----
- Improvement: improved Dynamic Type support in the body of the notification in the Notifications tab.

2.2
-----
- improvement: opting out of Tracks syncs with WordPress.com
 
2.1
-----
- improvement: improved support for RTL languages in the Dashboard
- enhancement: You can now view product images on orders. Tapping on Products in Orders will present a view-only version of the Product's Details.
 
2.0
-----
- bugfix: dates in the Order Details screen are now localised.
- improvement: improved support for larger font sizes in the login screen
 
1.9
-----
- bugfix: fixes "Unable to load content" error message when attempting to get Top Performers content.
- new feature: You can now manually add shipment tracking to an Order. This feature is for users who have the [Shipment Tracking plugin](https://woocommerce.com/products/shipment-tracking) installed.
- bugfix: fixes Store Picker: some users are unable to continue after logging in.
- bugfix: fixes a crash when the network connection is slow
 
1.8
-----

1.7.1
-----
- Fixed a bug where Order List did not load for some users.
- update: this app supports iOS 12.0 and up.
- improvement: improved support for large text sizes.
- bugfix: fixes Order List not loading for some users.
- bugfix: fixes "Unable to load content" error message when attempting to get Top Performers content.
 
1.7
-----
- improvement: you can now log in using a site address.

1.6
-----
- improvement: Tracking numbers can now be copied to the pasteboard from the order details screen.

1.5
-----
- bugfix: Sometimes Settings would style all the options like "Log Out". No longer happens now.
- bugfix: order status refreshes upon pull-to-refresh in Order Details
- bugfix: payment status label background color showing up beyond rounded border
- improvement: change top performers text from "Total Product Order" to "Total orders" for clarity
- bugfix: fixed an issue on the order details screen where the shipment tracking dates were incorrect

1.4
-----
- bugfix: fix a crash happening on log out
- new feature: Add shipment tracking to Order Details screen
- improvement: The store switcher now allows you to go back to the previous screen without logging you out
- improvement: Custom order status labels are now supported! Instead of just displaying the order status slug and capitalizing the slug, the custom order status label will now be fetched from the server and properly displayed.
- improvement: Filtering by custom order status now supported!
- new feature: You can now manually change the status of an order on the order details screen
- bugfix: correctly flips chevron on Dashboard > New Orders, to support RTL languages.
- bugfix: fixed an issue on the order details screen where the shipment tracking dates were incorrect

1.3
-----
- bugfix: Allows for decimal quantities which some extensions have
- new feature: quick site select. Navigate to Settings > select row with store website.
- improvement: Updated the colors of the bars in the charts for better readability
- improvement: Present an error message with an option to retry when adding a note to an order fails
- improvement: Present an error message with an option to retry when fulfilling an order fails
- bugfix: Log out of the current account right after selecting "Try another account" in store picker
- improvement: Use the store name for the title of the view in "My store" tab
- improvement: Add an alert to let the user know about our new store switcher
- improvement: Display Address in Order Details screen unless every field is empty<|MERGE_RESOLUTION|>--- conflicted
+++ resolved
@@ -3,12 +3,9 @@
 - [*] bugfix: now reviews are refreshed correctly. If you try to delete or to set as spam a review from the web, the result will match in the product reviews list.
 - [*] If the Products switch is on in Settings > Experimental Features:
   - For a variable product, the stock status is not shown in the product details anymore when stock management is disabled since stock status is controlled at variation level.
-<<<<<<< HEAD
 - [*] Sign In With Apple: if the Apple ID has been disconnected from the WordPress app (e.g. in Settings > Apple ID > Password & Security > Apps using Apple ID), the app is logged out on app launch.
  
-=======
 - [internal] The Order List and Orders Search → Filter has a new backend architecture (#2820). This was changed as an experiment to fix #1543. This affects iOS 13.0 users only. No new behaviors have been added. Github project: https://git.io/JUBco. 
->>>>>>> 5163bf09
 
 
 5.0
