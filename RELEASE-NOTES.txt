--- conflicted
+++ resolved
@@ -1,9 +1,5 @@
-<<<<<<< HEAD
 1.1 Release
+- bugfix: Improved localization support on the charts in "My Store"
 
 - bugfix: hide orders that have a created date listed in the future. (They no longer display under the "Today" section of an order list).
-- Bugfix: remove the payment method summary in the payment section when the no payment has been received.
-=======
-- bugfix: Improved localization support on the charts in "My Store"
-- bugfix: Hide orders that have a created date listed in the future. (They no longer display under the "Today" section of an order list)
->>>>>>> 11da28f3
+- Bugfix: remove the payment method summary in the payment section when the no payment has been received.