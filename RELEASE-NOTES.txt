*** PLEASE FOLLOW THIS FORMAT: [<priority indicator, more stars = higher priority>] <description> [<PR URL>]

5.9
-----
<<<<<<< HEAD
- [*] Removed fulfillment screen and moved fulfillment to the order details screen. [https://github.com/woocommerce/woocommerce-ios/pull/3453]
=======
 
>>>>>>> 8b5fccf4

5.8
-----
- [***] Products M5 features are now available to all. Products M5 features: add and edit linked products, add and edit downloadable files, product deletion. [https://github.com/woocommerce/woocommerce-ios/pull/3420]
- [***] Shipping labels M1 features are now available to all: view shipping label details, request a refund, and reprint a shipping label via AirPrint. [https://github.com/woocommerce/woocommerce-ios/pull/3436]
- [**] Improved login flow, including better error handling. [https://github.com/woocommerce/woocommerce-ios/pull/3332]


5.7
-----
- [***] Dropped iOS 12 support. From now we support iOS 13 and later. [https://github.com/woocommerce/woocommerce-ios/pull/3216]
- [*] Fixed spinner appearance in the footer of orders list. [https://github.com/woocommerce/woocommerce-ios/pull/3249]
- [*] In order details, the image for a line item associated with a variation is shown now after the variation has been synced. [https://github.com/woocommerce/woocommerce-ios/pull/3314]
- [internal] Refactored Core Data stack so more errors will be propagated. [https://github.com/woocommerce/woocommerce-ios/pull/3267]


5.6
-----
- [**] Fixed order list sometimes not showing newly submitted orders. 
- [*] now the date pickers on iOS 14 are opened as modal view. [https://github.com/woocommerce/woocommerce-ios/pull/3148]
- [*] now it's possible to remove an image from a Product Variation if the WC version 4.7+. [https://github.com/woocommerce/woocommerce-ios/pull/3159]
- [*] removed the Product Title in product screen navigation bar. [https://github.com/woocommerce/woocommerce-ios/pull/3187]
- [*] the icon of the cells inside the Product Detail are now aligned at 10px from the top margin. [https://github.com/woocommerce/woocommerce-ios/pull/3199]
- [**] Added the ability to issue refunds from the order screen. Refunds can be done towards products or towards shipping. [https://github.com/woocommerce/woocommerce-ios/pull/3204]
- [*] Prevent banner dismiss when tapping "give feedback" on products screen. [https://github.com/woocommerce/woocommerce-ios/pull/3221]
- [*] Add keyboard dismiss in Add Tracking screen [https://github.com/woocommerce/woocommerce-ios/pull/3220]


5.5
----- 
- [**] Products M4 features are now available to all. Products M4 features: add a simple/grouped/external product with actions to publish or save as draft. [https://github.com/woocommerce/woocommerce-ios/pull/3133]
- [*] enhancement: Order details screen now shows variation attributes for WC version 4.7+. [https://github.com/woocommerce/woocommerce-ios/pull/3109]
- [*] fix: Product detail screen now includes the number of ratings for that product. [https://github.com/woocommerce/woocommerce-ios/pull/3089]
- [*] fix: Product subtitle now wraps correctly in order details. [https://github.com/woocommerce/woocommerce-ios/pull/3201]


5.4
-----
- [*] fix: text headers on Product price screen are no more clipped with large text sizes. [https://github.com/woocommerce/woocommerce-ios/pull/3090]


5.4
-----
- [*] fix: the footer in app Settings is now correctly centered.
- [*] fix: Products tab: earlier draft products now show up in the same order as in core when sorting by "Newest to Oldest".
- [*] enhancement: in product details > price settings, the sale dates can be edited inline in iOS 14 using the new date picker. Also, the sale end date picker editing does not automatically end on changes anymore. [https://github.com/woocommerce/woocommerce-ios/pull/3044]
- [*] enhancement: in order details > add tracking, the date shipped can be edited inline in iOS 14 using the new date picker. [https://github.com/woocommerce/woocommerce-ios/pull/3044]
- [*] enhancement: in products list, the "(No Title)" placeholder will be showed when a product doesn't have the title set. [https://github.com/woocommerce/woocommerce-ios/pull/3068]
- [*] fix: the placeholder views in the top dashboard chart and orders tab do not have unexpected white background color in Dark mode in iOS 14 anymore. [https://github.com/woocommerce/woocommerce-ios/pull/3063]


5.3
-----
- [**] In Settings > Experimental Features, a Products switch is now available for turning Products M4 features on and off (default off). Products M4 features: add a simple/grouped/external product with actions to publish or save as draft.
- [*] Opening a product from order details now shows readonly product details of the same styles as in editable product details.
- [*] Opening a product variation from order details now shows readonly product variation details and this product variation does not appear in the Products tab anymore.
- [*] Enhancement: when not saving a product as "published", the in-progress modal now shows title and message like "saving your product" instead of "publishing your product".
- [*] In product and variation list, the stock quantity is not shown anymore when stock management is disabled.
- [*] Enhancement: when the user attempts to dismiss the product selector search modal while at least one product is selected for a grouped product's linked products, a discard changes action sheet is shown.
- [internal] Renamed a product database table (Attribute) to GenericAttribute. This adds a new database migration.  [https://github.com/woocommerce/woocommerce-ios/pull/2883]
- [internal] Refactored the text fields in the Manual Shipment Tracking page. [https://github.com/woocommerce/woocommerce-ios/pull/2979]
- [internal] Attempt fix for startup crashes. [https://github.com/woocommerce/woocommerce-ios/pull/3069]


5.2
-----
- [**] Products: now you can editing basic fields for non-core products (whose product type is not simple/external/variable/grouped) - images, name, description, readonly price, readonly inventory, tags, categories, short description, and product settings.
- [*] Enhancement: for variable products, the stock status is now shown in its variation list.
- [*] Sign In With Apple: if the Apple ID has been disconnected from the WordPress app (e.g. in Settings > Apple ID > Password & Security > Apps using Apple ID), the app is logged out on app launch or app switch.
- [*] Now from an Order Detail it's only possible to open a Product in read-only mode.
- [internal] #2881 Upgraded WPAuth from 1.24 to 1.26-beta.12. Regressions may happen in login flows.
- [internal] #2896 Configured the same user agent header for all the network requests made through the app.
- [internal] #2879 After logging out, the persistent store is not reset anymore to fix a crash in SIWA revoked token scenario after app launch (issue #2830). No user-facing changes are intended, the data should be associated with a site after logging out and in like before.

5.1
-----
- [*] bugfix: now reviews are refreshed correctly. If you try to delete or to set as spam a review from the web, the result will match in the product reviews list.
- [*] If the Products switch is on in Settings > Experimental Features:
  - For a variable product, the stock status is not shown in the product details anymore when stock management is disabled since stock status is controlled at variation level.
- [internal] The Order List and Orders Search → Filter has a new backend architecture (#2820). This was changed as an experiment to fix #1543. This affects iOS 13.0 users only. No new behaviors have been added. Github project: https://git.io/JUBco. 
- [*] Orders → Search list will now show the full counts instead of “99+”. #2825


5.0
-----
- [*] Order details > product details: tapping outside of the bottom sheet from "Add more details" menu does not dismiss the whole product details anymore.
- [*] If the Products switch is on in Settings > Experimental Features, product editing for basic fields are enabled for non-core products (whose product type is not simple/external/variable/grouped) - images, name, description, readonly price, readonly inventory, tags, categories, short description, and product settings.
- [*] Order Detail: added "Guest" placeholder on Order Details card when there's no customer name.
- [*] If the Products switch is on in Settings > Experimental Features:
  - Product editing for basic fields are enabled for non-core products (whose product type is not simple/external/variable/grouped) - images, name, description, readonly price, readonly inventory, tags, categories, short description, and product settings.
  - Inventory and shipping settings are now editable for a variable product.
  - A product variation's stock status is now editable in inventory settings.
  - Reviews row is now hidden if reviews are disabled.
  - Now it's possible to open the product's reviews screen also if there are no reviews.
  - We improved our VoiceOver support in Product Detail screen.
- [*] In Settings, the "Feature Request" button was replaced with "Send Feedback" (Survey) (https://git.io/JUmUY)


4.9
-----
- [**] Sign in with Apple is now available in the log in process.
- [**] In Settings > Experimental Features, a Products switch is now available for turning Products M3 features on and off for core products (default off for beta testing). Products M3 features: edit grouped, external and variable products, enable/disable reviews, change product type and update categories and tags.
- [*] Edit Products: the update action now shows up on the product details after updating just the sale price.
- [*] Fix a crash that sometimes happen when tapping on a Product Review push notification.
- [*] Variable product > variation list: a warning banner is shown if any variations do not have a price, and warning text is shown on these variation rows.


4.8
-----
- [*] Enabled right/left swipe on product images.


4.7
-----
- [*] Fixed an intermittent crash when sending an SMS from the app.


4.6
-----
- [*] Fix an issue in the y-axis values on the dashboard charts where a negative value could show two minus signs.
- [*] When a simple product doesn't have a price set, the price row on the product details screen now shows "Add Price" placeholder instead of an empty regular price.
- [*] If WooCommerce 4.0 is available the app will show the new stats dashboard, otherwise will show a banner indicating the user to upgrade.
- [*] The total orders row is removed from the readonly product details (products that are not a simple product) to avoid confusion since it's not shown on the editable form for simple products.


4.5
-----
- [**] Products: now you can update product images, product settings, viewing and sharing a product.
- [*] In Order Details, the item subtotal is now shown on the right side instead of the quantity. The quantity can still be viewed underneath the product name.
- [*] In Order Details, SKU was removed from the Products List. It is still shown when fulfilling the order or viewing the product details.
- [*] Polish the loading state on the product variations screen.
- [*] When opening a simple product from outside of the Products tab (e.g. from Top Performers section or an order), the product name and ellipsis menu (if the Products feature switch is enabled) should be visible in the navigation bar.
 

4.4
-----
- Order Detail: the HTML shipping method is now showed correctly
- [internal] Logging in via 'Log in with Google' has changes that can cause regressions. See https://git.io/Jf2Fs for full testing details.
- [**] Fix bugs related to push notifications: after receiving a new order push notification, the Reviews tab does not show a badge anymore. The application icon badge number is now cleared by navigating to the Orders tab and/or the Reviews tab, depending on the types of notifications received.
- [*] The discard changes prompt now only appears when navigating from product images screen if any images have been deleted.
- [*] Fix the issue where product details screen cannot be scrolled to the bottom in landscape after keyboard is dismissed (e.g. from editing product title).
- [*] The product name is now shown in the product details navigation bar so that the name is always visible.
- [*] The images pending upload should be visible after editing product images from product details.
- [*] The discard changes prompt does not appear when navigating from product settings detail screens with a text field (slug, purchase note, and menu order) anymore.
- [*] Fix the wrong cell appearance in the order status list.
- [*] The "View product in store" action will be shown only if the product is published.
- [internal] Modified the component used for fetching data from the database. Please watch out for crashes in lists.


4.3
-----
- Products: now the Product details can be edited and saved outside Products tab (e.g. from Order details or Top Performers).
- [internal]: the navigation to the password entry screen has changed and can cause regressions. See https://git.io/JflDW for testing details.
- [internal] Refactored some API calls for fetching a Note, Product, and Product Review. 
- Products: we improved our VoiceOver support in Product Price settings
- In Settings > Experimental Features, a Products switch is now available for turning Products M2 features on and off for simple products (default off for beta testing). Products M2 features: update product images, product settings, viewing and sharing a product.
- The WIP banner on the Products tab is now collapsed by default for more vertical space.
- Dropped iOS 11 support. From now we support iOS 12 and later.
- In Order Details, the Payment card is now shown right after the Products and Refunded Products cards.


4.2
-----
- Products: now tapping anywhere on a product cell where you need to insert data, like in Product Price and Product Shipping settings, you start to edit the text field.
- Products: now the keyboard pop up automatically in Edit Description
- The Processing orders list will now show upcoming (future) orders.
- Improved stats: fixed the incorrect time range on "This Week" tab when loading improved stats on a day when daily saving time changes.
- [internal]: the "send magic link" screen has navigation changes that can cause regressions. See https://git.io/Jfqio for testing details.
- The Orders list is now automatically refreshed when reopening the app. 
- The Orders list is automatically refreshed if a new order (push notification) comes in.
- Orders -> Search: The statuses now shows the total number of orders with that status.


4.1
-----
- Fix an intermittent crash when downloading Orders
- The Photo Library permission alert shouldn't be prompted when opening the readonly product details or edit product for simple products, which is reproducible on iOS 11 or 12 devices. (The permission is only triggered when uploading images in Zendesk support or in debug builds with Products M2 enabled.)
- [internal] Updated the empty search result views for Products and Orders. https://git.io/Jvdap

 
4.0
-----
- Products is now available with limited editing for simple products!
- Fix pulling to refresh on the Processing tab sometimes will not show the up-to-date orders.
- Edit Product > Price Settings: schedule sale is now available even when either the start or end date is not set, and the sale end date can be removed now.
- Improved stats: fixed a crash when loading improved stats on a day when daily saving time changes.
- [internal] Changed the Shipping and Tax classes list loading so that any cached data is shown right away
- [internal] Edit Products M2: added an image upload source for product images - WordPress Media Library.
- [internal] Slightly changed the dependency graph of the database fetching component. Please watch out for data loading regressions.
- [internal] the signup and login Magic Link flows have code changes. See https://git.io/JvyB3 for testing details.
- [internal] the login via Magic Link flows have code changes. See https://git.io/JvyB3 for testing details.
- [internal] the login via Continue with Google flows have code changes that can cause regressions. See https://git.io/Jvyjg for testing details.
- [internal] the signup and login Magic Link flows have code changes. See https://git.io/JvyB3 for testing details.
- [internal] under Edit Products M2 feature flag, there are 4 ways to sort the products on the products tab.
- [internal] the login flow has changes to the 2-factor authentication navigation. See https://git.io/JvdKP for testing details.

3.9
-----
- bugfix: now in the Order List the order status label is no more clipped
- bugfix: now the launch screen is no more stretched
- The Shipping Provider flow, will be called now Shipping Carrier.
- Edit Products: in price settings, the order of currency and price field follows the store currency options under wp-admin > WooCommerce > Settings > General.
- [internal] The signup and login flows have code changes. See https://git.io/Jv1Me for testing details.
 
3.8
-----
- Dashboard stats: any negative revenue (from refunds for example) for a time period are shown now.
- Redesigned Orders List: Processing and All Orders are now shown in front. Filtering was moved to the Search view.
- Fix Reviews sometimes failing to load on some WooCommerce configurations
- Experimental: a Products feature switch is visible in Settings > Experimental Features that shows/hides the Products tab, and allow to edit a product.
 
3.7
-----
- Dashboard: now tapping on a product on "Top Performers" section open the product detail

3.6
-----
- Order Details: see a list of issued refunds inside the order detail screen
- Orders tab: Orders to fulfill badge shows numbers 1-99, and now 99+ for anything over 99. Previously, it was 9+.
- Orders tab: The full total amount is now shown.
- Order Details & Product UI: if a Product name has HTML escape characters, they should be decoded in the app.
- Order Details: if the Order has multiple Products, tapping on any Product should open the same Product now.
- bugfix: the orders badge on tab bar now is correctly refreshed after switching to a store with badge count equal to zero.
- The orders tab now localizes item quantities and the order badge.


3.5
-----
- bugfix: when the app is in the foreground while receiving a push notification, the badge on the Orders tab and Reviews tab should be updated correctly based on the type of the notification.
- bugfix: after logging out and in, the Product list should be loaded to the correct store instead of being empty.
- bugfix: in Contact Support, a message should always be sent successfully now.

3.4
-----
- bugfix: on the Order Details screen, the product quantity title in the 2-column header view aligns to the right now
- bugfix: tapping on a new Order push notification, it used to go to the Reviews tab. Now it should go to the new Order screen
- bugfix: on the Products tab, if tapping on a Product and then switching stores, the old Product details used to remain on the Products tab. Now the Product list is always shown on the Products tab after switching stores.
- Dark mode: colors are updated up to design for the navigation bar, tab bar, Fulfill Order > add tracking icon, Review Details > product link icon.
- bugfix/enhancement: on the Products tab, if there are no Products the "Work In Progress" banner is shown with an image placeholder below now.
- bugfix: the deleted Product Variations should not show up after syncing anymore.
- bugfix: now the shipping address in the Order Detail is hidden if the order contains only virtual products
- bugfix: when logged out, Contact Support should be enabled now after typing a valid email address with an email keyboard type.

3.3
-----
- bugfix: add some padding to an order item image in the Fulfillment view, when no SKU exists
- bugfix: View Billing Information > Contact Details: the email button wouldn't do anything if you don't have an email account configured in the Mail app. Now an option to copy the email address is presented instead of doing nothing.
- bugfix: Fulfill Order screen now displays full customer provided note, instead of cutting it to a single line.
- bugfix: Fixed clipped content on section headings with larger font sizes
- bugfix: Fixed footer overlapping the last row in Settings > About with larger font sizes
- bugfix: the Orders badge on tab bar now is correctly refreshed after switching stores
 
3.2.1
-----
- bugfix: the order detail status and "Begin fulfillment" button now are correctly updated when the order status changes
- bugfix: after adding a new order note, now it appear correctly inside the order detail

3.2
-----
- Experimental: a Products feature switch is visible in Settings > Experimental Features that shows/hides the Products tab with a Work In Progress banner at the top.
- Experimental: if a Product has variations, the variants info are shown on the Product Details that navigates to a list of variations with each price or visibility shown.
- Enhancement: Support for dark mode
- bugfix: Settings no longer convert to partial dark mode.
- Experimental: Support the latest wc-admin plugin release, v0.23.0 and up
 
3.1
-----
- The order detail view now includes the shipping method of the order.
- Enhancement: The Reviews tab now presents all the Product Reviews
- Updated appearance of Order Details - temporarily disabling dark mode.
- bugfix: fixed UI appearance on cells of Order List when tapping with dark mode enabled.
- bugfix: Reviews no longer convert to partial dark mode. Dark mode coming soon!
- bugfix: Order Details now has the right space between cells.
- bugfix: update the new stats endpoint for WC Admin plugin version 0.22+, and notify the user about the minimum plugin version when they cannot see the new stats. It'd be great to also mention this in the App Store release notes: the new stats UI now requires WC Admin plugin version 0.22+.

3.0
-----
- bugfix: for sites with empty site time zone in the API (usually with UTC specified in wp-admin settings) and when the site time zone is not GMT+0, the stats v4 data no longer has the wrong boundaries (example in #1357).
- bugfix: fixed a UI appearance problem on mail composer on iOS 13.
 
2.9
-----
- bugfix: the badge "9+" on the Orders tab doesn't overlap with the tab label on iPhone SE/8 landscape now, and polished based on design spec.
- bugfix: the Top Performers in the new stats page should not have a dark header bar when launching the app in Dark mode.
- Enhancement: preselect current Order status when editing the status with a list of order statuses.
- bugfix: on Orders tab, the order status filter now stays after changing an Order status.
 
2.8
-----
 
2.7
-----
- Enhancement: Enhancements to the Order Details screen, adding more customer information.
- bugfix: the App Logs shouldn't be editable, only copy / paste.
- bugfix: Reviews were not localized.
- bugfix: On log in, some users would see the Continue button but be unable to Continue, due to errors with the account. A new "Try another account" button has been added as an option.
- bugfix: Product Details page was displaying the Price in the wrong currency.
- Enhancement: removed the "New Orders" card from the My store tab, now that the Orders tab displays the same information.
- Added brand new stats page for user with the WooCommerce Admin plugin and provided an option for users to opt in or out directly from the Settings page.
- bugfix: Order Details: icon on "Details" cell for fulfilled order can be wrong.
 
2.6
-----
- bugfix: 9+ orders in the orders badge text is now easier to read
- bugfix: Keep those sign-in bugs coming! We tracked down and fixed a `Log in with Jetpack` issue, where users with a Byte Order Mark in their `wp-config.php` file were returning error responses during API requests. These users would see their store listed in the sign-in screen, but were unable to tap the Continue button.
- bugfix: prevents a potential edge case where the login screen could be dismissed in a future version of iOS.
- bugfix: While tuning up the behind-the-scenes for Order Detail screens, we accidentally lost the ability to automatically download any missing product images. Product image downloads restored!

2.5
-----
- bugfix: on certain devices, pulling down to refresh on Order Details screen used to result in weird UI with misplaced labels. Should be fixed in this release.
- Enhancement: Display a badge in the bottom tab, overlapping the Orders icon, to indicate the number of orders processing.
- Enhancement: The Notifications tab has been replaced by Reviews 

2.4
-----
- New feature: in Order Details > Shipment Tracking, a new action is added to the "more" action menu for copying tracking number.
- Enhancement: updated the footer in Settings to inform users that we're hiring.
- bugfix & improvement: when Jetpack site stats module is turned off or when user has no permission to view site stats, the generic error toast is not shown to the user anymore. Additionally, the visitors stats UI is shown/hidden when the Jetpack module is activated/deactivated respectively.

2.3
-----
- Improvement: improved Dynamic Type support in the body of the notification in the Notifications tab.

2.2
-----
- improvement: opting out of Tracks syncs with WordPress.com
 
2.1
-----
- improvement: improved support for RTL languages in the Dashboard
- enhancement: You can now view product images on orders. Tapping on Products in Orders will present a view-only version of the Product's Details.
 
2.0
-----
- bugfix: dates in the Order Details screen are now localised.
- improvement: improved support for larger font sizes in the login screen
 
1.9
-----
- bugfix: fixes "Unable to load content" error message when attempting to get Top Performers content.
- new feature: You can now manually add shipment tracking to an Order. This feature is for users who have the [Shipment Tracking plugin](https://woocommerce.com/products/shipment-tracking) installed.
- bugfix: fixes Store Picker: some users are unable to continue after logging in.
- bugfix: fixes a crash when the network connection is slow
 
1.8
-----

1.7.1
-----
- Fixed a bug where Order List did not load for some users.
- update: this app supports iOS 12.0 and up.
- improvement: improved support for large text sizes.
- bugfix: fixes Order List not loading for some users.
- bugfix: fixes "Unable to load content" error message when attempting to get Top Performers content.
 
1.7
-----
- improvement: you can now log in using a site address.

1.6
-----
- improvement: Tracking numbers can now be copied to the pasteboard from the order details screen.

1.5
-----
- bugfix: Sometimes Settings would style all the options like "Log Out". No longer happens now.
- bugfix: order status refreshes upon pull-to-refresh in Order Details
- bugfix: payment status label background color showing up beyond rounded border
- improvement: change top performers text from "Total Product Order" to "Total orders" for clarity
- bugfix: fixed an issue on the order details screen where the shipment tracking dates were incorrect

1.4
-----
- bugfix: fix a crash happening on log out
- new feature: Add shipment tracking to Order Details screen
- improvement: The store switcher now allows you to go back to the previous screen without logging you out
- improvement: Custom order status labels are now supported! Instead of just displaying the order status slug and capitalizing the slug, the custom order status label will now be fetched from the server and properly displayed.
- improvement: Filtering by custom order status now supported!
- new feature: You can now manually change the status of an order on the order details screen
- bugfix: correctly flips chevron on Dashboard > New Orders, to support RTL languages.
- bugfix: fixed an issue on the order details screen where the shipment tracking dates were incorrect

1.3
-----
- bugfix: Allows for decimal quantities which some extensions have
- new feature: quick site select. Navigate to Settings > select row with store website.
- improvement: Updated the colors of the bars in the charts for better readability
- improvement: Present an error message with an option to retry when adding a note to an order fails
- improvement: Present an error message with an option to retry when fulfilling an order fails
- bugfix: Log out of the current account right after selecting "Try another account" in store picker
- improvement: Use the store name for the title of the view in "My store" tab
- improvement: Add an alert to let the user know about our new store switcher
- improvement: Display Address in Order Details screen unless every field is empty<|MERGE_RESOLUTION|>--- conflicted
+++ resolved
@@ -2,11 +2,7 @@
 
 5.9
 -----
-<<<<<<< HEAD
 - [*] Removed fulfillment screen and moved fulfillment to the order details screen. [https://github.com/woocommerce/woocommerce-ios/pull/3453]
-=======
- 
->>>>>>> 8b5fccf4
 
 5.8
 -----
