--- conflicted
+++ resolved
@@ -6,15 +6,12 @@
 - [*] My Store: If there are errors loading the My Store screen, a banner now appears at the top of the screen with links to troubleshoot or contact support. [https://github.com/woocommerce/woocommerce-ios/pull/4704]
 - [*] Fix: Added 'Product saved' confirmation message when a product is updated [https://github.com/woocommerce/woocommerce-ios/pull/4709]
 - [*] Shipping Labels: Updated address validation to automatically use trivially normalized address for origin and destination. [https://github.com/woocommerce/woocommerce-ios/pull/4719]
-<<<<<<< HEAD
 - [*] Fix: Order details for products with negative prices now will show correctly [https://github.com/woocommerce/woocommerce-ios/pull/4683]
-=======
 - [*] Fix: Order list not extend edge-to-edge in dark mode. [https://github.com/woocommerce/woocommerce-ios/pull/4728]
 - [*] Plugins: Added list of active and inactive plugins that can be reached by admins in the settings screen. [https://github.com/woocommerce/woocommerce-ios/pull/4735]
 - [*] Login: Updated appearance of back buttons in navigation bar to minimal style. [https://github.com/woocommerce/woocommerce-ios/pull/4726]
 - [internal] Upgraded Zendesk SDK to version 5.3.0. [https://github.com/woocommerce/woocommerce-ios/pull/4699]
 - [internal] Updated GoogleSignIn to version 6.0.1 through WordPressAuthenticator. There should be no functional changes, but may impact Google sign in flow. [https://github.com/woocommerce/woocommerce-ios/pull/4725]
->>>>>>> 89845d80
 
 7.2
 -----
